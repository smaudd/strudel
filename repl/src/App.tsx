--- conflicted
+++ resolved
@@ -36,39 +36,10 @@
 
 function App() {
   const [editor, setEditor] = useState<any>();
-<<<<<<< HEAD
-  const doc = useMemo(() => editor?.getDoc(), [editor]);
-  const { setCode, setPattern, error, code, cycle, dirty, log, togglePlay, activateCode, pattern, pushLog } = useRepl({
-    tune: decoded || randomTune,
-    defaultSynth,
-    onEvent: useCallback(
-      (event) => {
-        const locs = event.value.locations;
-        if (!locs) {
-          return;
-        }
-        // mark active event
-        const marks = locs.map(({ start, end }) =>
-          doc.markText(
-            { line: start.line - 1, ch: start.column },
-            { line: end.line - 1, ch: end.column },
-            { css: 'background-color: gray;' }
-          )
-        );
-        //Tone.Transport.schedule(() => { // problem: this can be cleared by scheduler...
-        setTimeout(() => {
-          marks.forEach((mark) => mark.clear());
-          // }, '+' + event.duration * 0.5);
-        }, event.duration * 0.9 * 1000);
-      },
-      [doc]
-    ),
-=======
   const { setCode, setPattern, error, code, cycle, dirty, log, togglePlay, activateCode, pattern, pushLog } = useRepl({
     tune: decoded || randomTune,
     defaultSynth,
     onEvent: useCallback(markEvent(editor), [editor]),
->>>>>>> 0418517c
   });
   const logBox = useRef<any>();
   // scroll log box to bottom when log changes
@@ -143,10 +114,7 @@
                 theme: 'material',
                 lineNumbers: true,
                 styleSelectedText: true,
-<<<<<<< HEAD
-=======
                 cursorBlinkRate: 0,
->>>>>>> 0418517c
               }}
               onChange={(_: any, __: any, value: any) => setCode(value)}
             />
