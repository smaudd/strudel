--- conflicted
+++ resolved
@@ -459,36 +459,6 @@
   .tone(p.toDestination()))
 `;
 
-<<<<<<< HEAD
-export const jemblung = `() => {
-  const delay = new FeedbackDelay(1/8, .6).chain(vol(0.15), out());
-  const snare = noise({type:'white',...adsr(0,0.2,0)}).chain(lowpass(5000),vol(1.8),out());
-  const s = polysynth().set({...osc('sawtooth4'),...adsr(0.01,.2,.6,0.2)}).chain(vol(.23).connect(delay),out());
-  return stack(
-    stack(
-      "0 1 4 [3!2 5]".edit(
-        // chords
-        x=>x.add("0,3").len("0.05!3 0.02"),
-        // bass
-        x=>x.add("-8").struct("x*8").len(0.1) 
-      ),
-      // melody
-      "12 11*3 12 ~".len(0.005) 
-    )
-    .add("<0 1>")
-    .tune("jemblung2")
-    //.mul(22/5).round().xen("22edo")
-    //.mul(12/5).round().xen("12edo")
-    .tone(s),
-    // kick
-    "[c2 ~]*2".len(0.05).tone(membrane().chain(out())), 
-    // snare
-    "[~ c1]*2".early(0.001).tone(snare),
-    // hihat
-    "c2*8".tone(noise().chain(highpass(6000),vol(0.5).connect(delay),out())),
-  ).slow(3)
-}`;
-=======
 export const blippyRhodes = `Promise.all([
   players({
     bd: 'samples/tidal/bd/BT0A0D0.wav',
@@ -545,4 +515,32 @@
     .legato("<.4 .8 1 1.2 1.4 1.6 1.8 2>/8")
     .fast(1)
 })`;
->>>>>>> 1d4129e8
+
+export const jemblung = `() => {
+  const delay = new FeedbackDelay(1/8, .6).chain(vol(0.15), out());
+  const snare = noise({type:'white',...adsr(0,0.2,0)}).chain(lowpass(5000),vol(1.8),out());
+  const s = polysynth().set({...osc('sawtooth4'),...adsr(0.01,.2,.6,0.2)}).chain(vol(.23).connect(delay),out());
+  return stack(
+    stack(
+      "0 1 4 [3!2 5]".edit(
+        // chords
+        x=>x.add("0,3").duration("0.05!3 0.02"),
+        // bass
+        x=>x.add("-8").struct("x*8").duration(0.1) 
+      ),
+      // melody
+      "12 11*3 12 ~".duration(0.005) 
+    )
+    .add("<0 1>")
+    .tune("jemblung2")
+    //.mul(22/5).round().xen("22edo")
+    //.mul(12/5).round().xen("12edo")
+    .tone(s),
+    // kick
+    "[c2 ~]*2".duration(0.05).tone(membrane().chain(out())), 
+    // snare
+    "[~ c1]*2".early(0.001).tone(snare),
+    // hihat
+    "c2*8".tone(noise().chain(highpass(6000),vol(0.5).connect(delay),out())),
+  ).slow(3)
+}`;