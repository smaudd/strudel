import { useCallback, useState, useMemo } from 'react';
import { getPlayableNoteValue } from '../../util.mjs';
import { evaluate } from './evaluate';
import type { Pattern } from './types';
import useCycle from './useCycle';
import usePostMessage from './usePostMessage';

let s4 = () => {
  return Math.floor((1 + Math.random()) * 0x10000)
    .toString(16)
    .substring(1);
};

function useRepl({ tune, defaultSynth, autolink = true, onEvent, onDraw }: any) {
  const id = useMemo(() => s4(), []);
  const [code, setCode] = useState<string>(tune);
  const [activeCode, setActiveCode] = useState<string>();
  const [log, setLog] = useState('');
  const [error, setError] = useState<Error>();
  const [pending, setPending] = useState(false);
  const [hash, setHash] = useState('');
  const [pattern, setPattern] = useState<Pattern>();
  const dirty = code !== activeCode || error;
  const generateHash = () => encodeURIComponent(btoa(code));
  const activateCode = async (_code = code) => {
    if (activeCode && !dirty) {
      setError(undefined);
      !cycle.started && cycle.start();
      return;
    }
    try {
      setPending(true);
      const parsed = await evaluate(_code);
      !cycle.started && cycle.start();
      broadcast({ type: 'start', from: id });
      setPattern(() => parsed.pattern);
      if (autolink) {
        window.location.hash = '#' + encodeURIComponent(btoa(code));
      }
      setHash(generateHash());
      setError(undefined);
      setActiveCode(_code);
      setPending(false);
    } catch (err: any) {
      err.message = 'evaluation error: ' + err.message;
      console.warn(err);
      setError(err);
    }
  };
  const pushLog = (message: string) => setLog((log) => log + `${log ? '\n\n' : ''}${message}`);
  // logs events of cycle
  const logCycle = (_events: any, cycle: any) => {
    if (_events.length) {
      // pushLog(`# cycle ${cycle}\n` + _events.map((e: any) => e.show()).join('\n'));
    }
  };
  // cycle hook to control scheduling
  const cycle = useCycle({
    onDraw,
    onEvent: useCallback(
      (time, event) => {
        try {
          onEvent?.(event);
          const { onTrigger, velocity } = event.context;
          if (!onTrigger) {
            if (defaultSynth) {
<<<<<<< HEAD
              const note = getPlayableNoteValue(event);
              defaultSynth.triggerAttackRelease(note, event.duration, time);
=======
              defaultSynth.triggerAttackRelease(note, event.duration, time, velocity);
>>>>>>> 1d4129e8
            } else {
              throw new Error('no defaultSynth passed to useRepl.');
            }
            /* console.warn('no instrument chosen', event);
          throw new Error(`no instrument chosen for ${JSON.stringify(event)}`); */
          } else {
            onTrigger(time, event);
          }
        } catch (err: any) {
          console.warn(err);
          err.message = 'unplayable event: ' + err?.message;
          pushLog(err.message); // not with setError, because then we would have to setError(undefined) on next playable event
        }
      },
      [onEvent]
    ),
    onQuery: useCallback(
      (state) => {
        try {
          return pattern?.query(state) || [];
        } catch (err: any) {
          console.warn(err);
          err.message = 'query error: ' + err.message;
          setError(err);
          return [];
        }
      },
      [pattern]
    ),
    onSchedule: useCallback((_events, cycle) => logCycle(_events, cycle), [pattern]),
    ready: !!pattern,
  });

  const broadcast = usePostMessage(({ data: { from, type } }) => {
    if (type === 'start' && from !== id) {
      // console.log('message', from, type);
      cycle.setStarted(false);
      setActiveCode(undefined);
    }
  });

  // set active pattern on ctrl+enter
  /* useLayoutEffect(() => {
    // TODO: make sure this is only fired when editor has focus
    const handleKeyPress = (e: any) => {
      if (e.ctrlKey || e.altKey) {
        switch (e.code) {
          case 'Enter':
            activateCode();
            !cycle.started && cycle.start();
            break;
          case 'Period':
            cycle.stop();
        }
      }
    };
    document.addEventListener('keypress', handleKeyPress);
    return () => document.removeEventListener('keypress', handleKeyPress);
  }, [pattern, code]); */

  /* useWebMidi({
    ready: useCallback(({ outputs }) => {
      pushLog(`WebMidi ready! Just add .midi(${outputs.map((o) => `'${o.name}'`).join(' | ')}) to the pattern. `);
    }, []),
    connected: useCallback(({ outputs }) => {
      pushLog(`Midi device connected! Available: ${outputs.map((o) => `'${o.name}'`).join(', ')}`);
    }, []),
    disconnected: useCallback(({ outputs }) => {
      pushLog(`Midi device disconnected! Available: ${outputs.map((o) => `'${o.name}'`).join(', ')}`);
    }, []),
  }); */

  const togglePlay = () => {
    if (!cycle.started) {
      activateCode();
    } else {
      cycle.stop();
    }
  };

  return {
    pending,
    code,
    setCode,
    pattern,
    error,
    cycle,
    setPattern,
    dirty,
    log,
    togglePlay,
    activateCode,
    activeCode,
    pushLog,
    hash,
  };
}

export default useRepl;<|MERGE_RESOLUTION|>--- conflicted
+++ resolved
@@ -64,12 +64,8 @@
           const { onTrigger, velocity } = event.context;
           if (!onTrigger) {
             if (defaultSynth) {
-<<<<<<< HEAD
               const note = getPlayableNoteValue(event);
-              defaultSynth.triggerAttackRelease(note, event.duration, time);
-=======
               defaultSynth.triggerAttackRelease(note, event.duration, time, velocity);
->>>>>>> 1d4129e8
             } else {
               throw new Error('no defaultSynth passed to useRepl.');
             }
