/*
pattern.mjs - Core pattern representation for strudel
Copyright (C) 2022 Strudel contributors - see <https://github.com/tidalcycles/strudel/blob/main/packages/core/pattern.mjs>
This program is free software: you can redistribute it and/or modify it under the terms of the GNU Affero General Public License as published by the Free Software Foundation, either version 3 of the License, or (at your option) any later version. This program is distributed in the hope that it will be useful, but WITHOUT ANY WARRANTY; without even the implied warranty of MERCHANTABILITY or FITNESS FOR A PARTICULAR PURPOSE.  See the GNU Affero General Public License for more details. You should have received a copy of the GNU Affero General Public License along with this program.  If not, see <https://www.gnu.org/licenses/>.
*/

import TimeSpan from './timespan.mjs';
import Fraction from './fraction.mjs';
import Hap from './hap.mjs';
import State from './state.mjs';
import { unionWithObj } from './value.mjs';

import { compose, removeUndefineds, flatten, id, listRange, curry, _mod, numeralArgs, parseNumeral } from './util.mjs';
import drawLine from './drawLine.mjs';
import { logger } from './logger.mjs';

let stringParser;

// parser is expected to turn a string into a pattern
// if set, the reify function will parse all strings with it
// intended to use with mini to automatically interpret all strings as mini notation
export const setStringParser = (parser) => (stringParser = parser);

/** @class Class representing a pattern. */
export class Pattern {
  /**
   * Create a pattern. As an end user, you will most likely not create a Pattern directly.
   *
   * @param {function} query - The function that maps a {@link State} to an array of {@link Hap}.
   */
  constructor(query) {
    this.query = query;
    this._Pattern = true; // this property is used to detect if a pattern that fails instanceof Pattern is an instance of another Pattern
  }

  //////////////////////////////////////////////////////////////////////
  // Haskell-style functor, applicative and monadic operations

  /**
   * Returns a new pattern, with the function applied to the value of
   * each hap. It has the alias {@link Pattern#fmap}.
   * @synonyms fmap
   * @param {Function} func to to apply to the value
   * @returns Pattern
   * @example
   * "0 1 2".withValue(v => v + 10).log()
   */
  withValue(func) {
    return new Pattern((state) => this.query(state).map((hap) => hap.withValue(func)));
  }

  /**
   * see {@link Pattern#withValue}
   */
  fmap(func) {
    return this.withValue(func);
  }

<<<<<<< HEAD
  applyValue(func) {
    return this.withValue((x) => x(func));
  }

=======
  /**
   * Assumes 'this' is a pattern of functions, and given a function to
   * resolve wholes, applies a given pattern of values to that
   * pattern of functions.
   * @param {Function} whole_func
   * @param {Function} func
   * @returns Pattern
   */
>>>>>>> 68cc1099
  appWhole(whole_func, pat_val) {
    const pat_func = this;
    const query = function (state) {
      const hap_funcs = pat_func.query(state);
      const hap_vals = pat_val.query(state);
      const apply = function (hap_func, hap_val) {
        const s = hap_func.part.intersection(hap_val.part);
        if (s == undefined) {
          return undefined;
        }
        return new Hap(
          whole_func(hap_func.whole, hap_val.whole),
          s,
          hap_func.value(hap_val.value),
          hap_val.combineContext(hap_func),
        );
      };
      return flatten(
        hap_funcs.map((hap_func) => removeUndefineds(hap_vals.map((hap_val) => apply(hap_func, hap_val)))),
      );
    };
    return new Pattern(query);
  }

  /**
   * When this method is called on a pattern of functions, it matches its haps
   * with those in the given pattern of values.  A new pattern is returned, with
   * each matching value applied to the corresponding function.
   *
   * In this `_appBoth` variant, where timespans of the function and value haps
   * are not the same but do intersect, the resulting hap has a timespan of the
   * intersection. This applies to both the part and the whole timespan.
   * @param {Pattern} pat_val
   * @returns Pattern
   */
  appBoth(pat_val) {
    // Tidal's <*>
    const whole_func = function (span_a, span_b) {
      if (span_a == undefined || span_b == undefined) {
        return undefined;
      }
      return span_a.intersection_e(span_b);
    };
    return this.appWhole(whole_func, pat_val);
  }

  /**
   * As with {@link Pattern#appBoth}, but the `whole` timespan is not the intersection,
   * but the timespan from the function of patterns that this method is called
   * on. In practice, this means that the pattern structure, including onsets,
   * are preserved from the pattern of functions (often referred to as the left
   * hand or inner pattern).
   * @param {Pattern} pat_val
   * @returns Pattern
   */
  appLeft(pat_val) {
    const pat_func = this;

    const query = function (state) {
      const haps = [];
      for (const hap_func of pat_func.query(state)) {
        const hap_vals = pat_val.query(state.setSpan(hap_func.wholeOrPart()));
        for (const hap_val of hap_vals) {
          const new_whole = hap_func.whole;
          const new_part = hap_func.part.intersection(hap_val.part);
          if (new_part) {
            const new_value = hap_func.value(hap_val.value);
            const new_context = hap_val.combineContext(hap_func);
            const hap = new Hap(new_whole, new_part, new_value, new_context);
            haps.push(hap);
          }
        }
      }
      return haps;
    };
    return new Pattern(query);
  }

  /**
   * As with {@link Pattern#appLeft}, but `whole` timespans are instead taken from the
   * pattern of values, i.e. structure is preserved from the right hand/outer
   * pattern.
   * @param {Pattern} pat_val
   * @returns Pattern
   */
  appRight(pat_val) {
    const pat_func = this;

    const query = function (state) {
      const haps = [];
      for (const hap_val of pat_val.query(state)) {
        const hap_funcs = pat_func.query(state.setSpan(hap_val.wholeOrPart()));
        for (const hap_func of hap_funcs) {
          const new_whole = hap_val.whole;
          const new_part = hap_func.part.intersection(hap_val.part);
          if (new_part) {
            const new_value = hap_func.value(hap_val.value);
            const new_context = hap_val.combineContext(hap_func);
            const hap = new Hap(new_whole, new_part, new_value, new_context);
            haps.push(hap);
          }
        }
      }
      return haps;
    };
    return new Pattern(query);
  }

  bindWhole(choose_whole, func) {
    const pat_val = this;
    const query = function (state) {
      const withWhole = function (a, b) {
        return new Hap(
          choose_whole(a.whole, b.whole),
          b.part,
          b.value,
          Object.assign({}, a.context, b.context, {
            locations: (a.context.locations || []).concat(b.context.locations || []),
          }),
        );
      };
      const match = function (a) {
        return func(a.value)
          .query(state.setSpan(a.part))
          .map((b) => withWhole(a, b));
      };
      return flatten(pat_val.query(state).map((a) => match(a)));
    };
    return new Pattern(query);
  }

  bind(func) {
    const whole_func = function (a, b) {
      if (a == undefined || b == undefined) {
        return undefined;
      }
      return a.intersection_e(b);
    };
    return this.bindWhole(whole_func, func);
  }

  join() {
    // Flattens a pattern of patterns into a pattern, where wholes are
    // the intersection of matched inner and outer haps.
    return this.bind(id);
  }

  outerBind(func) {
    return this.bindWhole((a) => a, func);
  }

  outerJoin() {
    // Flattens a pattern of patterns into a pattern, where wholes are
    // taken from inner haps.
    return this.outerBind(id);
  }

  innerBind(func) {
    return this.bindWhole((_, b) => b, func);
  }

  innerJoin() {
    // Flattens a pattern of patterns into a pattern, where wholes are
    // taken from inner haps.
    return this.innerBind(id);
  }

  // Flatterns patterns of patterns, by retriggering/resetting inner patterns at onsets of outer pattern haps
  trigJoin(cycleZero = false) {
    const pat_of_pats = this;
    return new Pattern((state) => {
      return (
        pat_of_pats
          // drop continuous haps from the outer pattern.
          .discreteOnly()
          .query(state)
          .map((outer_hap) => {
            return (
              outer_hap.value
                // trig = align the inner pattern cycle start to outer pattern haps
                // Trigzero = align the inner pattern cycle zero to outer pattern haps
                .late(cycleZero ? outer_hap.whole.begin : outer_hap.whole.begin.cyclePos())
                .query(state)
                .map((inner_hap) =>
                  new Hap(
                    // Supports continuous haps in the inner pattern
                    inner_hap.whole ? inner_hap.whole.intersection(outer_hap.whole) : undefined,
                    inner_hap.part.intersection(outer_hap.part),
                    inner_hap.value,
                  ).setContext(outer_hap.combineContext(inner_hap)),
                )
                // Drop haps that didn't intersect
                .filter((hap) => hap.part)
            );
          })
          .flat()
      );
    });
  }

  trigzeroJoin() {
    return this.trigJoin(true);
  }

  // Like the other joins above, joins a pattern of patterns of values, into a flatter
  // pattern of values. In this case it takes whole cycles of the inner pattern to fit each event
  // in the outer pattern.
  squeezeJoin() {
    // A pattern of patterns, which we call the 'outer' pattern, with patterns
    // as values which we call the 'inner' patterns.
    const pat_of_pats = this;
    function query(state) {
      // Get the events with the inner patterns. Ignore continuous events (without 'wholes')
      const haps = pat_of_pats.discreteOnly().query(state);
      // A function to map over the events from the outer pattern.
      function flatHap(outerHap) {
        // Get the inner pattern, slowed and shifted so that the 'whole'
        // timespan of the outer event corresponds to the first cycle of the
        // inner event
        const inner_pat = outerHap.value._focusSpan(outerHap.wholeOrPart());
        // Get the inner events, from the timespan of the outer event's part
        const innerHaps = inner_pat.query(state.setSpan(outerHap.part));
        // A function to map over the inner events, to combine them with the
        // outer event
        function munge(outer, inner) {
          let whole = undefined;
          if (inner.whole && outer.whole) {
            whole = inner.whole.intersection(outer.whole);
            if (!whole) {
              // The wholes are present, but don't intersect
              return undefined;
            }
          }
          const part = inner.part.intersection(outer.part);
          if (!part) {
            // The parts don't intersect
            return undefined;
          }
          const context = inner.combineContext(outer);
          return new Hap(whole, part, inner.value, context);
        }
        return innerHaps.map((innerHap) => munge(outerHap, innerHap));
      }
      const result = flatten(haps.map(flatHap));
      // remove undefineds
      return result.filter((x) => x);
    }
    return new Pattern(query);
  }

  squeezeBind(func) {
    return this.fmap(func).squeezeJoin();
  }

  //////////////////////////////////////////////////////////////////////
  // Utility methods mainly for internal use

  /**
   * Query haps inside the given time span.
   *
   * @param {Fraction | number} begin from time
   * @param {Fraction | number} end to time
   * @returns Hap[]
   * @example
   * const pattern = sequence('a', ['b', 'c'])
   * const haps = pattern.queryArc(0, 1)
   * console.log(haps)
   * silence
   */
  queryArc(begin, end) {
    return this.query(new State(new TimeSpan(begin, end)));
  }

  /**
   * Returns a new pattern, with queries split at cycle boundaries. This makes
   * some calculations easier to express, as all haps are then constrained to
   * happen within a cycle.
   * @returns Pattern
   */
  splitQueries() {
    const pat = this;
    const q = (state) => {
      return flatten(state.span.spanCycles.map((subspan) => pat.query(state.setSpan(subspan))));
    };
    return new Pattern(q);
  }

  /**
   * Returns a new pattern, where the given function is applied to the query
   * timespan before passing it to the original pattern.
   * @param {Function} func the function to apply
   * @returns Pattern
   */
  withQuerySpan(func) {
    return new Pattern((state) => this.query(state.withSpan(func)));
  }

  withQuerySpanMaybe(func) {
    const pat = this;
    return new Pattern((state) => {
      const newState = state.withSpan(func);
      if (!newState.span) {
        return [];
      }
      return pat.query(newState);
    });
  }

  /**
   * As with {@link Pattern#withQuerySpan}, but the function is applied to both the
   * begin and end time of the query timespan.
   * @param {Function} func the function to apply
   * @returns Pattern
   */
  withQueryTime(func) {
    return new Pattern((state) => this.query(state.withSpan((span) => span.withTime(func))));
  }

  /**
   * Similar to {@link Pattern#withQuerySpan}, but the function is applied to the timespans
   * of all haps returned by pattern queries (both `part` timespans, and where
   * present, `whole` timespans).
   * @param {Function} func
   * @returns Pattern
   */
  withHapSpan(func) {
    return new Pattern((state) => this.query(state).map((hap) => hap.withSpan(func)));
  }

  /**
   * As with {@link Pattern#withHapSpan}, but the function is applied to both the
   * begin and end time of the hap timespans.
   * @param {Function} func the function to apply
   * @returns Pattern
   */
  withHapTime(func) {
    return this.withHapSpan((span) => span.withTime(func));
  }

  /**
   * Returns a new pattern with the given function applied to the list of haps returned by every query.
   * @param {Function} func
   * @returns Pattern
   */
  withHaps(func) {
    return new Pattern((state) => func(this.query(state)));
  }

  /**
   * As with {@link Pattern#withHaps}, but applies the function to every hap, rather than every list of haps.
   * @param {Function} func
   * @returns Pattern
   */
  withHap(func) {
    return this.withHaps((haps) => haps.map(func));
  }

  /**
   * Returns a new pattern with the context field set to every hap set to the given value.
   * @param {*} context
   * @returns Pattern
   */
  setContext(context) {
    return this.withHap((hap) => hap.setContext(context));
  }

  /**
   * Returns a new pattern with the given function applied to the context field of every hap.
   * @param {Function} func
   * @returns Pattern
   */
  withContext(func) {
    return this.withHap((hap) => hap.setContext(func(hap.context)));
  }

  /**
   * Returns a new pattern with the context field of every hap set to an empty object.
   * @returns Pattern
   */
  stripContext() {
    return this.withHap((hap) => hap.setContext({}));
  }

  /**
   * Returns a new pattern with the given location information added to the
   * context of every hap.
   * @param {Number} start
   * @param {Number} end
   * @returns Pattern
   */
  withLocation(start, end) {
    const location = {
      start: { line: start[0], column: start[1], offset: start[2] },
      end: { line: end[0], column: end[1], offset: end[2] },
    };
    return this.withContext((context) => {
      const locations = (context.locations || []).concat([location]);
      return { ...context, locations };
    });
  }

  withMiniLocation(start, end) {
    const offset = {
      start: { line: start[0], column: start[1], offset: start[2] },
      end: { line: end[0], column: end[1], offset: end[2] },
    };
    return this.withContext((context) => {
      let locations = context.locations || [];
      locations = locations.map(({ start, end }) => {
        const colOffset = start.line === 1 ? offset.start.column : 0;
        return {
          start: {
            ...start,
            line: start.line - 1 + (offset.start.line - 1) + 1,
            column: start.column - 1 + colOffset,
          },
          end: {
            ...end,
            line: end.line - 1 + (offset.start.line - 1) + 1,
            column: end.column - 1 + colOffset,
          },
        };
      });
      return { ...context, locations };
    });
  }

  /**
   * Returns a new Pattern, which only returns haps that meet the given test.
   * @param {Function} hap_test - a function which returns false for haps to be removed from the pattern
   * @returns Pattern
   */
  filterHaps(hap_test) {
    return new Pattern((state) => this.query(state).filter(hap_test));
  }

  /**
   * As with {@link Pattern#filterHaps}, but the function is applied to values
   * inside haps.
   * @param {Function} value_test
   * @returns Pattern
   */
  filterValues(value_test) {
    return new Pattern((state) => this.query(state).filter((hap) => value_test(hap.value)));
  }

  /**
   * Returns a new pattern, with haps containing undefined values removed from
   * query results.
   * @returns Pattern
   */
  removeUndefineds() {
    return this.filterValues((val) => val != undefined);
  }

  /**
   * Returns a new pattern, with all haps without onsets filtered out. A hap
   * with an onset is one with a `whole` timespan that begins at the same time
   * as its `part` timespan.
   * @returns Pattern
   */
  onsetsOnly() {
    // Returns a new pattern that will only return haps where the start
    // of the 'whole' timespan matches the start of the 'part'
    // timespan, i.e. the haps that include their 'onset'.
    return this.filterHaps((hap) => hap.hasOnset());
  }

  /**
   * Returns a new pattern, with 'continuous' haps (those without 'whole'
   * timespans) removed from query results.
   * @returns Pattern
   */
  discreteOnly() {
    // removes continuous haps that don't have a 'whole' timespan
    return this.filterHaps((hap) => hap.whole);
  }

  /**
   * Combines adjacent haps with the same value and whole.  Only
   * intended for use in tests.
   */
  defragmentHaps() {
    // remove continuous haps
    const pat = this.discreteOnly();

    return pat.withHaps((haps) => {
      const result = [];
      for (var i = 0; i < haps.length; ++i) {
        var searching = true;
        var a = haps[i];
        while (searching) {
          const a_value = JSON.stringify(haps[i].value);
          var found = false;

          for (var j = i + 1; j < haps.length; j++) {
            const b = haps[j];

            if (a.whole.equals(b.whole)) {
              if (a.part.begin.eq(b.part.end)) {
                if (a_value === JSON.stringify(b.value)) {
                  // eat the matching hap into 'a'
                  a = new Hap(a.whole, new TimeSpan(b.part.begin, a.part.end), a.value);
                  haps.splice(j, 1);
                  // restart the search
                  found = true;
                  break;
                }
              } else if (b.part.begin.eq(a.part.end)) {
                if (a_value == JSON.stringify(b.value)) {
                  // eat the matching hap into 'a'
                  a = new Hap(a.whole, new TimeSpan(a.part.begin, b.part.end), a.value);
                  haps.splice(j, 1);
                  // restart the search
                  found = true;
                  break;
                }
              }
            }
          }

          searching = found;
        }
        result.push(a);
      }
      return result;
    });
  }

  /**
   * Queries the pattern for the first cycle, returning Haps. Mainly of use when
   * debugging a pattern.
   * @param {Boolean} with_context - set to true, otherwise the context field
   * will be stripped from the resulting haps.
   * @returns [Hap]
   */
  firstCycle(with_context = false) {
    var self = this;
    if (!with_context) {
      self = self.stripContext();
    }
    return self.query(new State(new TimeSpan(Fraction(0), Fraction(1))));
  }

  /**
   * Accessor for a list of values returned by querying the first cycle.
   */
  get firstCycleValues() {
    return this.firstCycle().map((hap) => hap.value);
  }

  /**
   * More human-readable version of the {@link Pattern#firstCycleValues} accessor.
   */
  get showFirstCycle() {
    return this.firstCycle().map(
      (hap) => `${hap.value}: ${hap.whole.begin.toFraction()} - ${hap.whole.end.toFraction()}`,
    );
  }

  /**
   * Returns a new pattern, which returns haps sorted in temporal order. Mainly
   * of use when comparing two patterns for equality, in tests.
   * @returns Pattern
   */
  sortHapsByPart() {
    return this.withHaps((haps) =>
      haps.sort((a, b) =>
        a.part.begin
          .sub(b.part.begin)
          .or(a.part.end.sub(b.part.end))
          .or(a.whole.begin.sub(b.whole.begin).or(a.whole.end.sub(b.whole.end))),
      ),
    );
  }

  asNumber() {
    return this.fmap(parseNumeral);
  }

  //////////////////////////////////////////////////////////////////////
  // Operators - see 'make composers' later..

  _opIn(other, func) {
    return this.fmap(func).appLeft(reify(other));
  }
  _opOut(other, func) {
    return this.fmap(func).appRight(reify(other));
  }
  _opMix(other, func) {
    return this.fmap(func).appBoth(reify(other));
  }
  _opSqueeze(other, func) {
    const otherPat = reify(other);
    return this.fmap((a) => otherPat.fmap((b) => func(a)(b))).squeezeJoin();
  }
  _opSqueezeOut(other, func) {
    const thisPat = this;
    const otherPat = reify(other);
    return otherPat.fmap((a) => thisPat.fmap((b) => func(b)(a))).squeezeJoin();
  }
  _opTrig(other, func) {
    const otherPat = reify(other);
    return otherPat.fmap((b) => this.fmap((a) => func(a)(b))).trigJoin();
  }
  _opTrigzero(other, func) {
    const otherPat = reify(other);
    return otherPat.fmap((b) => this.fmap((a) => func(a)(b))).trigzeroJoin();
  }

  //////////////////////////////////////////////////////////////////////
  // End-user methods.
  // Those beginning with an underscore (_) are 'patternified',
  // i.e. versions are created without the underscore, that are
  // magically transformed to accept patterns for all their arguments.

  //////////////////////////////////////////////////////////////////////
  // Methods without corresponding toplevel functions

  /**
   * Layers the result of the given function(s). Like {@link Pattern.superimpose}, but without the original pattern:
   * @name layer
   * @memberof Pattern
   * @synonyms apply
   * @returns Pattern
   * @example
   * "<0 2 4 6 ~ 4 ~ 2 0!3 ~!5>*4"
   *   .layer(x=>x.add("0,2"))
   *   .scale('C minor').note()
   */
  layer(...funcs) {
    return stack(...funcs.map((func) => func(this)));
  }

  /**
   * Superimposes the result of the given function(s) on top of the original pattern:
   * @name superimpose
   * @memberof Pattern
   * @returns Pattern
   * @example
   * "<0 2 4 6 ~ 4 ~ 2 0!3 ~!5>*4"
   *   .superimpose(x=>x.add(2))
   *   .scale('C minor').note()
   */
  superimpose(...funcs) {
    return this.stack(...funcs.map((func) => func(this)));
  }

  //////////////////////////////////////////////////////////////////////
  // Multi-pattern functions

  /**
   * Stacks the given pattern(s) to the current pattern.
   * @name stack
   * @memberof Pattern
   * @example
   * s("hh*2").stack(
   *   note("c2(3,8)")
   * )
   */
  stack(...pats) {
    return stack(this, ...pats);
  }

  sequence(...pats) {
    return sequence(this, ...pats);
  }

  /**
   * Appends the given pattern(s) to the current pattern.
   * @name seq
   * @memberof Pattern
   * @synonyms sequence, fastcat
   * @example
   * s("hh*2").seq(
   *   note("c2(3,8)")
   * )
   */
  seq(...pats) {
    return sequence(this, ...pats);
  }

  /**
   * Appends the given pattern(s) to the next cycle.
   * @name cat
   * @memberof Pattern
   * @synonyms slowcat
   * @example
   * s("hh*2").cat(
   *   note("c2(3,8)")
   * )
   */
  cat(...pats) {
    return cat(this, ...pats);
  }

  fastcat(...pats) {
    return fastcat(this, ...pats);
  }

  slowcat(...pats) {
    return slowcat(this, ...pats);
  }

  //////////////////////////////////////////////////////////////////////
  // Context methods - ones that deal with metadata

  onTrigger(onTrigger, dominant = true) {
    return this.withHap((hap) =>
      hap.setContext({
        ...hap.context,
        onTrigger: (...args) => {
          if (!dominant && hap.context.onTrigger) {
            hap.context.onTrigger(...args);
          }
          onTrigger(...args);
        },
        // we need this to know later if the default trigger should still fire
        dominantTrigger: dominant,
      }),
    );
  }

  log(func = (_, hap) => `[hap] ${hap.showWhole(true)}`, getData = (_, hap) => ({ hap })) {
    return this.onTrigger((...args) => {
      logger(func(...args), undefined, getData(...args));
    }, false);
  }

  logValues(func = id) {
    return this.log((_, hap) => func(hap.value));
  }

  //////////////////////////////////////////////////////////////////////
  // Visualisation

  drawLine() {
    console.log(drawLine(this));
    return this;
  }
}

//////////////////////////////////////////////////////////////////////
// functions relating to chords/patterns of lists

// returns Array<Hap[]> where each list of haps satisfies eq
function groupHapsBy(eq, haps) {
  let groups = [];
  haps.forEach((hap) => {
    const match = groups.findIndex(([other]) => eq(hap, other));
    if (match === -1) {
      groups.push([hap]);
    } else {
      groups[match].push(hap);
    }
  });
  return groups;
}

// congruent haps = haps with equal spans
const congruent = (a, b) => a.spanEquals(b);
// Pattern<Hap<T>> -> Pattern<Hap<T[]>>
// returned pattern contains arrays of congruent haps
Pattern.prototype.collect = function () {
  return this.withHaps((haps) =>
    groupHapsBy(congruent, haps).map((_haps) => new Hap(_haps[0].whole, _haps[0].part, _haps, {})),
  );
};

/**
 * Selects indices in in stacked notes.
 * @example
 * note("<[c,eb,g]!2 [c,f,ab] [d,f,ab]>")
 * .arpWith(haps => haps[2])
 * */
Pattern.prototype.arpWith = function (func) {
  return this.collect()
    .fmap((v) => reify(func(v)))
    .innerJoin()
    .withHap((h) => new Hap(h.whole, h.part, h.value.value, h.combineContext(h.value)));
};

/**
 * Selects indices in in stacked notes.
 * @example
 * note("<[c,eb,g]!2 [c,f,ab] [d,f,ab]>")
 * .arp("0 [0,2] 1 [0,2]").slow(2)
 * */
Pattern.prototype.arp = function (pat) {
  return this.arpWith((haps) => pat.fmap((i) => haps[i % haps.length]));
};

//////////////////////////////////////////////////////////////////////
// compose matrix functions

// TODO - adopt value.mjs fully..
function _composeOp(a, b, func) {
  function _nonFunctionObject(x) {
    return x instanceof Object && !(x instanceof Function);
  }
  if (_nonFunctionObject(a) || _nonFunctionObject(b)) {
    if (!_nonFunctionObject(a)) {
      a = { value: a };
    }
    if (!_nonFunctionObject(b)) {
      b = { value: b };
    }
    return unionWithObj(a, b, func);
  }
  return func(a, b);
}

// Make composers
(function () {
  // pattern composers
  const composers = {
    set: [(a, b) => b],
    keep: [(a) => a],
    keepif: [(a, b) => (b ? a : undefined)],

    // numerical functions
    /**
     *
     * Assumes a pattern of numbers. Adds the given number to each item in the pattern.
     * @name add
     * @memberof Pattern
     * @example
     * // Here, the triad 0, 2, 4 is shifted by different amounts
     * "0 2 4".add("<0 3 4 0>").scale('C major').note()
     * // Without add, the equivalent would be:
     * // "<[0 2 4] [3 5 7] [4 6 8] [0 2 4]>".scale('C major').note()
     * @example
     * // You can also use add with notes:
     * "c3 e3 g3".add("<0 5 7 0>").note()
     * // Behind the scenes, the notes are converted to midi numbers:
     * // "48 52 55".add("<0 5 7 0>").note()
     */
    add: [numeralArgs((a, b) => a + b)], // support string concatenation
    /**
     *
     * Like add, but the given numbers are subtracted.
     * @name sub
     * @memberof Pattern
     * @example
     * "0 2 4".sub("<0 1 2 3>").scale('C4 minor').note()
     * // See add for more information.
     */
    sub: [numeralArgs((a, b) => a - b)],
    /**
     *
     * Multiplies each number by the given factor.
     * @name mul
     * @memberof Pattern
     * @example
     * "1 1.5 [1.66, <2 2.33>]".mul(150).freq()
     */
    mul: [numeralArgs((a, b) => a * b)],
    /**
     *
     * Divides each number by the given factor.
     * @name div
     * @memberof Pattern
     */
    div: [numeralArgs((a, b) => a / b)],
    mod: [numeralArgs(_mod)],
    pow: [numeralArgs(Math.pow)],
    band: [numeralArgs((a, b) => a & b)],
    bor: [numeralArgs((a, b) => a | b)],
    bxor: [numeralArgs((a, b) => a ^ b)],
    blshift: [numeralArgs((a, b) => a << b)],
    brshift: [numeralArgs((a, b) => a >> b)],

    // TODO - force numerical comparison if both look like numbers?
    lt: [(a, b) => a < b],
    gt: [(a, b) => a > b],
    lte: [(a, b) => a <= b],
    gte: [(a, b) => a >= b],
    eq: [(a, b) => a == b],
    eqt: [(a, b) => a === b],
    ne: [(a, b) => a != b],
    net: [(a, b) => a !== b],
    and: [(a, b) => a && b],
    or: [(a, b) => a || b],

    //  bitwise ops
    func: [(a, b) => b(a)],
  };

  const hows = ['In', 'Out', 'Mix', 'Squeeze', 'SqueezeOut', 'Trig', 'Trigzero'];

  // generate methods to do what and how
  for (const [what, [op, preprocess]] of Object.entries(composers)) {
    // make plain version, e.g. pat._add(value) adds that plain value
    // to all the values in pat
    Pattern.prototype['_' + what] = function (value) {
      return this.fmap((x) => op(x, value));
    };

    // make patternified monster version
    Object.defineProperty(Pattern.prototype, what, {
      // a getter that returns a function, so 'pat' can be
      // accessed by closures that are methods of that function..
      get: function () {
        const pat = this;

        // wrap the 'in' function as default behaviour
        const wrapper = (...other) => pat[what]['in'](...other);

        // add methods to that function for each behaviour
        for (const how of hows) {
          wrapper[how.toLowerCase()] = function (...other) {
            var howpat = pat;
            other = sequence(other);
            if (preprocess) {
              howpat = preprocess(howpat);
              other = preprocess(other);
            }
            var result;
            // hack to remove undefs when doing 'keepif'
            if (what === 'keepif') {
              // avoid union, as we want to throw away the value of 'b' completely
              result = howpat['_op' + how](other, (a) => (b) => op(a, b));
              result = result.removeUndefineds();
            } else {
              result = howpat['_op' + how](other, (a) => (b) => _composeOp(a, b, op));
            }
            return result;
          };
        }
        wrapper.squeezein = wrapper.squeeze;

        return wrapper;
      },
    });

    // Default op to 'set', e.g. pat.squeeze(pat2) = pat.set.squeeze(pat2)
    for (const how of hows) {
      Pattern.prototype[how.toLowerCase()] = function (...args) {
        return this.set[how.toLowerCase()](args);
      };
    }
  }

  // binary composers
  /**
   * Applies the given structure to the pattern:
   *
   * @example
   * note("c3,eb3,g3")
   *   .struct("x ~ x ~ ~ x ~ x ~ ~ ~ x ~ x ~ ~")
   *   .slow(4)
   */
  Pattern.prototype.struct = function (...args) {
    return this.keepif.out(...args);
  };
  Pattern.prototype.structAll = function (...args) {
    return this.keep.out(...args);
  };
  /**
   * Returns silence when mask is 0 or "~"
   *
   * @example
   * note("c [eb,g] d [eb,g]").mask("<1 [0 1]>").slow(2)
   */
  Pattern.prototype.mask = function (...args) {
    return this.keepif.in(...args);
  };
  Pattern.prototype.maskAll = function (...args) {
    return this.keep.in(...args);
  };
  /**
   * Resets the pattern to the start of the cycle for each onset of the reset pattern.
   *
   * @example
   * s("<bd lt> sd, hh*4").reset("<x@3 x(3,8)>")
   */
  Pattern.prototype.reset = function (...args) {
    return this.keepif.trig(...args);
  };
  Pattern.prototype.resetAll = function (...args) {
    return this.keep.trig(...args);
  };
  /**
   * Restarts the pattern for each onset of the restart pattern.
   * While reset will only reset the current cycle, restart will start from cycle 0.
   *
   * @example
   * s("<bd lt> sd, hh*4").restart("<x@3 x(3,8)>")
   */
  Pattern.prototype.restart = function (...args) {
    return this.keepif.trigzero(...args);
  };
  Pattern.prototype.restartAll = function (...args) {
    return this.keep.trigzero(...args);
  };
})();

// aliases
export const polyrhythm = stack;
export const pr = stack;

// methods that create patterns, which are added to patternified Pattern methods
// TODO: remove? this is only used in old transpiler (shapeshifter)
Pattern.prototype.factories = {
  pure,
  stack,
  slowcat,
  fastcat,
  cat,
  timeCat,
  sequence,
  seq,
  polymeter,
  pm,
  polyrhythm,
  pr,
};
// the magic happens in Pattern constructor. Keeping this in prototype enables adding methods from the outside (e.g. see tonal.ts)

// Elemental patterns

/**
 * Does absolutely nothing..
 * @name silence
 * @example
 * silence // "~"
 */
export const silence = new Pattern(() => []);

/** A discrete value that repeats once per cycle.
 *
 * @returns {Pattern}
 * @example
 * pure('e4') // "e4"
 */
export function pure(value) {
  function query(state) {
    return state.span.spanCycles.map((subspan) => new Hap(Fraction(subspan.begin).wholeCycle(), subspan, value));
  }
  return new Pattern(query);
}

export function isPattern(thing) {
  // thing?.constructor?.name !== 'Pattern' // <- this will fail when code is mangled
  const is = thing instanceof Pattern || thing?._Pattern;
  // TODO: find out how to check wrong core dependency. below will never work !thing === 'undefined'
  // wrapping it in (..) will result other checks to log that warning (e.g. isPattern('kalimba'))
  /* if (!thing instanceof Pattern) {
    console.warn(
      `Found Pattern that fails "instanceof Pattern" check.
      This may happen if you are using multiple versions of @strudel.cycles/core. 
      Please check by running "npm ls @strudel.cycles/core".`,
    );
    console.log(thing);
  } */
  return is;
}

export function reify(thing) {
  // Turns something into a pattern, unless it's already a pattern
  if (isPattern(thing)) {
    return thing;
  }
  if (stringParser && typeof thing === 'string') {
    return stringParser(thing);
  }
  return pure(thing);
}

/** The given items are played at the same time at the same length.
 *
 * @return {Pattern}
 * @synonyms polyrhythm, pr
 * @example
 * stack(g3, b3, [e4, d4]).note() // "g3,b3,[e4,d4]".note()
 */
export function stack(...pats) {
  // Array test here is to avoid infinite recursions..
  pats = pats.map((pat) => (Array.isArray(pat) ? sequence(...pat) : reify(pat)));
  const query = (state) => flatten(pats.map((pat) => pat.query(state)));
  return new Pattern(query);
}

/** Concatenation: combines a list of patterns, switching between them successively, one per cycle:
 *
 * synonyms: {@link cat}
 *
 * @return {Pattern}
 * @example
 * slowcat(e5, b4, [d5, c5])
 *
 */
export function slowcat(...pats) {
  // Array test here is to avoid infinite recursions..
  pats = pats.map((pat) => (Array.isArray(pat) ? sequence(...pat) : reify(pat)));

  const query = function (state) {
    const span = state.span;
    const pat_n = _mod(span.begin.sam(), pats.length);
    const pat = pats[pat_n];
    if (!pat) {
      // pat_n can be negative, if the span is in the past..
      return [];
    }
    // A bit of maths to make sure that cycles from constituent patterns aren't skipped.
    // For example if three patterns are slowcat-ed, the fourth cycle of the result should
    // be the second (rather than fourth) cycle from the first pattern.
    const offset = span.begin.floor().sub(span.begin.div(pats.length).floor());
    return pat.withHapTime((t) => t.add(offset)).query(state.setSpan(span.withTime((t) => t.sub(offset))));
  };
  return new Pattern(query).splitQueries();
}

/** Concatenation: combines a list of patterns, switching between them successively, one per cycle. Unlike slowcat, this version will skip cycles.
 * @param {...any} items - The items to concatenate
 * @return {Pattern}
 */
export function slowcatPrime(...pats) {
  pats = pats.map(reify);
  const query = function (state) {
    const pat_n = Math.floor(state.span.begin) % pats.length;
    const pat = pats[pat_n]; // can be undefined for same cases e.g. /#cHVyZSg0MikKICAuZXZlcnkoMyxhZGQoNykpCiAgLmxhdGUoLjUp
    return pat?.query(state) || [];
  };
  return new Pattern(query).splitQueries();
}

/** The given items are con**cat**enated, where each one takes one cycle.
 *
 * @param {...any} items - The items to concatenate
 * @synonyms slowcat
 * @return {Pattern}
 * @example
 * cat(e5, b4, [d5, c5]).note() // "<e5 b4 [d5 c5]>".note()
 *
 */
export function cat(...pats) {
  return slowcat(...pats);
}

/** Like {@link Pattern.seq}, but each step has a length, relative to the whole.
 * @return {Pattern}
 * @example
 * timeCat([3,e3],[1, g3]).note() // "e3@3 g3".note()
 */
export function timeCat(...timepats) {
  const total = timepats.map((a) => a[0]).reduce((a, b) => a.add(b), Fraction(0));
  let begin = Fraction(0);
  const pats = [];
  for (const [time, pat] of timepats) {
    const end = begin.add(time);
    pats.push(reify(pat)._compress(begin.div(total), end.div(total)));
    begin = end;
  }
  return stack(...pats);
}

export function fastcat(...pats) {
  return slowcat(...pats)._fast(pats.length);
}

/** See {@link fastcat} */
export function sequence(...pats) {
  return fastcat(...pats);
}

/** Like **cat**, but the items are crammed into one cycle.
 * @synonyms fastcat, sequence
 * @example
 * seq(e5, b4, [d5, c5]).note() // "e5 b4 [d5 c5]".note()
 *
 */
export function seq(...pats) {
  return fastcat(...pats);
}

function _sequenceCount(x) {
  if (Array.isArray(x)) {
    if (x.length == 0) {
      return [silence, 0];
    }
    if (x.length == 1) {
      return _sequenceCount(x[0]);
    }
    return [fastcat(...x.map((a) => _sequenceCount(a)[0])), x.length];
  }
  return [reify(x), 1];
}
/**
 * Aligns one or more given sequences to the given number of steps per cycle.
 *
 * @name polymeterSteps
 * @param  {number} steps how many items are placed in one cycle
 * @param  {any[]} sequences one or more arrays of Patterns / values
 * @example
 * polymeterSteps(2, ["c", "d", "e", "f", "g", "f", "e", "d"])
 * .note().stack(s("bd")) // 1 cycle = 1 bd = 2 notes
 * // note("{c d e f g f e d}%2").stack(s("bd"))
 */
export function polymeterSteps(steps, ...args) {
  const seqs = args.map((a) => _sequenceCount(a));
  if (seqs.length == 0) {
    return silence;
  }
  if (steps == 0) {
    steps = seqs[0][1];
  }
  const pats = [];
  for (const seq of seqs) {
    if (seq[1] == 0) {
      continue;
    }
    if (steps == seq[1]) {
      pats.push(seq[0]);
    } else {
      pats.push(seq[0]._fast(Fraction(steps).div(Fraction(seq[1]))));
    }
  }
  return stack(...pats);
}

/**
 * Combines the given lists of patterns with the same pulse. This will create so called polymeters when different sized sequences are used.
 * @synonyms pm
 * @example
 * polymeter(["c", "eb", "g"], ["c2", "g2"]).note()
 * // "{c eb g, c2 g2}".note()
 *
 */
export function polymeter(...args) {
  return polymeterSteps(0, ...args);
}

// alias
export function pm(...args) {
  polymeter(...args);
}

export const mask = curry((a, b) => reify(b).mask(a));
export const struct = curry((a, b) => reify(b).struct(a));
export const superimpose = curry((a, b) => reify(b).superimpose(...a));

// operators
export const set = curry((a, b) => reify(b).set(a));
export const keep = curry((a, b) => reify(b).keep(a));
export const keepif = curry((a, b) => reify(b).keepif(a));
export const add = curry((a, b) => reify(b).add(a));
export const sub = curry((a, b) => reify(b).sub(a));
export const mul = curry((a, b) => reify(b).mul(a));
export const div = curry((a, b) => reify(b).div(a));
export const mod = curry((a, b) => reify(b).mod(a));
export const pow = curry((a, b) => reify(b).pow(a));
export const band = curry((a, b) => reify(b).band(a));
export const bor = curry((a, b) => reify(b).bor(a));
export const bxor = curry((a, b) => reify(b).bxor(a));
export const blshift = curry((a, b) => reify(b).blshift(a));
export const brshift = curry((a, b) => reify(b).brshift(a));
export const lt = curry((a, b) => reify(b).lt(a));
export const gt = curry((a, b) => reify(b).gt(a));
export const lte = curry((a, b) => reify(b).lte(a));
export const gte = curry((a, b) => reify(b).gte(a));
export const eq = curry((a, b) => reify(b).eq(a));
export const eqt = curry((a, b) => reify(b).eqt(a));
export const ne = curry((a, b) => reify(b).ne(a));
export const net = curry((a, b) => reify(b).net(a));
export const and = curry((a, b) => reify(b).and(a));
export const or = curry((a, b) => reify(b).or(a));
export const func = curry((a, b) => reify(b).func(a));

<<<<<<< HEAD
export function register(name, func, f_params = null) {
=======
/**
 * Registers a new pattern method. The method is added to the Pattern class + the standalone function is returned from register.
 *
 * @param {string} name name of the function
 * @param {function} func function with 1 or more params, where last is the current pattern
 *
 */
export function register(name, func) {
>>>>>>> 68cc1099
  if (Array.isArray(name)) {
    const result = {};
    for (const name_item of name) {
      result[name_item] = register(name_item, func, f_params);
    }
    return result;
  }
  const arity = func.length;
  var pfunc; // the patternified function

  pfunc = function (...args) {
    args = args.map(reify);
    const pat = args[args.length - 1];
    if (arity === 1) {
      return func(pat);
    }
    const [left, ...right] = args.slice(0, -1);
    let mapFn = (...args) => {
      // make sure to call func with the correct argument count
      // args.length is expected to be <= arity-1
      // so we set undefined args explicitly undefined
      Array(arity - 1)
        .fill()
        .map((_, i) => args[i] ?? undefined);
      return func(...args, pat);
    };
    mapFn = curry(mapFn, null, arity - 1);

    // Don't use applicative for arguments that a) have a '__compose' function and b) are
    // marked as being a higher order function parameter
    function app(acc, p, i) {
      if (f_params != null && f_params.length > i + 1 && f_params[i + 1] && '__compose' in p) {
        return acc.applyValue(p.__compose);
      }
      return acc.appLeft(p);
    }

    var start;
    // Do the same check for the first parameter.. a bit repetitive
    if (f_params != null && f_params.length > 0 && f_params[0] && '__compose' in left) {
      start = pure(mapFn(left.__compose));
    } else {
      start = left.fmap(mapFn);
    }

    return right.reduce(app, start).innerJoin();
  };

  if (!Pattern.__registered) {
    Pattern.__registered = [];
  }
  Pattern.__registered.push(name);

  Pattern.prototype[name] = function (...args) {
    args = args.map(reify);
    // For methods that take a single argument (plus 'this'), allow
    // multiple arguments but sequence them
    if (arity === 2 && args.length !== 1) {
      args = [sequence(...args)];
    } else if (arity !== args.length + 1) {
      throw new Error(`.${name}() expects ${arity - 1} inputs but got ${args.length}.`);
    }
    const result = pfunc(...args, this);

    // speed(2,3).__compose(pat) = pat.speed(2,3)
    // and so
    // speed(2,3).fast(2).__compose(pat) = pat.speed(2,3).fast(2)
    if ('__compose' in this) {
      const pata = this;
      result.__compose = function (patb) {
        return pata.__compose(patb)[name](...args);
      };
    }

    return result;
  };

  if (arity > 1) {
    // There are patternified args, so lets make an unpatternified
    // version, prefixed by '_'
    Pattern.prototype['_' + name] = function (...args) {
      return func(...args, this);
    };
  }

  // toplevel functions get curried as well as patternified
  // because pfunc uses spread args, we need to state the arity explicitly!
  return curry(pfunc, null, arity);
}

//////////////////////////////////////////////////////////////////////
// Numerical transformations

/**
 * Assumes a numerical pattern. Returns a new pattern with all values rounded
 * to the nearest integer.
 * @name round
 * @memberof Pattern
 * @returns Pattern
 * @example
 * "0.5 1.5 2.5".round().scale('C major').note()
 */
export const round = register('round', function (pat) {
  return pat.asNumber().fmap((v) => Math.round(v));
});

/**
 * Assumes a numerical pattern. Returns a new pattern with all values set to
 * their mathematical floor. E.g. `3.7` replaced with to `3`, and `-4.2`
 * replaced with `-5`.
 * @name floor
 * @memberof Pattern
 * @returns Pattern
 * @example
 * "42 42.1 42.5 43".floor().note()
 */
export const floor = register('floor', function (pat) {
  return pat.asNumber().fmap((v) => Math.floor(v));
});

/**
 * Assumes a numerical pattern. Returns a new pattern with all values set to
 * their mathematical ceiling. E.g. `3.2` replaced with `4`, and `-4.2`
 * replaced with `-4`.
 * @name ceil
 * @memberof Pattern
 * @returns Pattern
 * @example
 * "42 42.1 42.5 43".ceil().note()
 */
export const ceil = register('ceil', function (pat) {
  return pat.asNumber().fmap((v) => Math.ceil(v));
});
/**
 * Assumes a numerical pattern, containing unipolar values in the range 0 ..
 * 1. Returns a new pattern with values scaled to the bipolar range -1 .. 1
 * @returns Pattern
 */
export const toBipolar = register('toBipolar', function (pat) {
  return pat.fmap((x) => x * 2 - 1);
});

/**
 * Assumes a numerical pattern, containing bipolar values in the range -1 ..
 * 1. Returns a new pattern with values scaled to the unipolar range 0 .. 1
 * @returns Pattern
 */
export const fromBipolar = register('fromBipolar', function (pat) {
  return pat.fmap((x) => (x + 1) / 2);
});

/**
 * Assumes a numerical pattern, containing unipolar values in the range 0 .. 1.
 * Returns a new pattern with values scaled to the given min/max range.
 * Most useful in combination with continuous patterns.
 * @name range
 * @memberof Pattern
 * @returns Pattern
 * @example
 * s("bd sd,hh*4").cutoff(sine.range(500,2000).slow(4))
 */
export const range = register('range', function (min, max, pat) {
  return pat.mul(max - min).add(min);
});

/**
 * Assumes a numerical pattern, containing unipolar values in the range 0 .. 1
 * Returns a new pattern with values scaled to the given min/max range,
 * following an exponential curve.
 * @name rangex
 * @memberof Pattern
 * @returns Pattern
 * @example
 * s("bd sd,hh*4").cutoff(sine.rangex(500,2000).slow(4))
 */
export const rangex = register('rangex', function (min, max, pat) {
  return pat._range(Math.log(min), Math.log(max)).fmap(Math.exp);
});

/**
 * Assumes a numerical pattern, containing bipolar values in the range -1 .. 1
 * Returns a new pattern with values scaled to the given min/max range.
 * @name range2
 * @memberof Pattern
 * @returns Pattern
 * @example
 * s("bd sd,hh*4").cutoff(sine2.range2(500,2000).slow(4))
 */
export const range2 = register('range2', function (min, max, pat) {
  return pat.fromBipolar()._range(min, max);
});

//////////////////////////////////////////////////////////////////////
// Structural and temporal transformations

/** Compress each cycle into the given timespan, leaving a gap
 * @example
 * cat(
 *   s("bd sd").compress(.25,.75),
 *   s("~ bd sd ~")
 * )
 */
export const compress = register('compress', function (b, e, pat) {
  b = Fraction(b);
  e = Fraction(e);
  if (b.gt(e) || b.gt(1) || e.gt(1) || b.lt(0) || e.lt(0)) {
    return silence;
  }
  return pat._fastGap(Fraction(1).div(e.sub(b)))._late(b);
});

export const { compressSpan, compressspan } = register(['compressSpan', 'compressspan'], function (span, pat) {
  return pat._compress(span.begin, span.end);
});

/**
 * speeds up a pattern like fast, but rather than it playing multiple times as fast would it instead leaves a gap in the remaining space of the cycle. For example, the following will play the sound pattern "bd sn" only once but compressed into the first half of the cycle, i.e. twice as fast.
 * @name fastGap
 * @synonyms fastgap
 * @example
 * s("bd sd").fastGap(2)
 */
export const { fastGap, fastgap } = register(['fastGap', 'fastgap'], function (factor, pat) {
  // A bit fiddly, to drop zero-width queries at the start of the next cycle
  const qf = function (span) {
    const cycle = span.begin.sam();
    const bpos = span.begin.sub(cycle).mul(factor).min(1);
    const epos = span.end.sub(cycle).mul(factor).min(1);
    if (bpos >= 1) {
      return undefined;
    }
    return new TimeSpan(cycle.add(bpos), cycle.add(epos));
  };
  // Also fiddly, to maintain the right 'whole' relative to the part
  const ef = function (hap) {
    const begin = hap.part.begin;
    const end = hap.part.end;
    const cycle = begin.sam();
    const beginPos = begin.sub(cycle).div(factor).min(1);
    const endPos = end.sub(cycle).div(factor).min(1);
    const newPart = new TimeSpan(cycle.add(beginPos), cycle.add(endPos));
    const newWhole = !hap.whole
      ? undefined
      : new TimeSpan(
          newPart.begin.sub(begin.sub(hap.whole.begin).div(factor)),
          newPart.end.add(hap.whole.end.sub(end).div(factor)),
        );
    return new Hap(newWhole, newPart, hap.value, hap.context);
  };
  return pat.withQuerySpanMaybe(qf).withHap(ef).splitQueries();
});

/**
 * Similar to compress, but doesn't leave gaps, and the 'focus' can be bigger than a cycle
 * @example
 * s("bd hh sd hh").focus(1/4, 3/4)
 */
export const focus = register('focus', function (b, e, pat) {
  b = Fraction(b);
  e = Fraction(e);
  return pat._fast(Fraction(1).div(e.sub(b))).late(b.cyclePos());
});

export const { focusSpan, focusspan } = register(['focusSpan', 'focusspan'], function (span, pat) {
  return pat._focus(span.begin, span.end);
});

/** The ply function repeats each event the given number of times.
 * @example
 * s("bd ~ sd cp").ply("<1 2 3>")
 */
export const ply = register('ply', function (factor, pat) {
  return pat.fmap((x) => pure(x)._fast(factor)).squeezeJoin();
});

/**
 * Speed up a pattern by the given factor. Used by "*" in mini notation.
 *
 * @name fast
 * @synonyms density
 * @memberof Pattern
 * @param {number | Pattern} factor speed up factor
 * @returns Pattern
 * @example
 * s("<bd sd> hh").fast(2) // s("[<bd sd> hh]*2")
 */
export const { fast, density } = register(['fast', 'density'], function (factor, pat) {
  factor = Fraction(factor);
  const fastQuery = pat.withQueryTime((t) => t.mul(factor));
  return fastQuery.withHapTime((t) => t.div(factor));
});

/**
 * Slow down a pattern over the given number of cycles. Like the "/" operator in mini notation.
 *
 * @name slow
 * @synonyms sparsity
 * @memberof Pattern
 * @param {number | Pattern} factor slow down factor
 * @returns Pattern
 * @example
 * s("<bd sd> hh").slow(2) // s("[<bd sd> hh]/2")
 */
export const { slow, sparsity } = register(['slow', 'sparsity'], function (factor, pat) {
  return pat._fast(Fraction(1).div(factor));
});

<<<<<<< HEAD
// Should these really be in alphabetical order? a shame to split
// fast/slow, inside/outside..
export const inside = register(
  'inside',
  function (factor, f, pat) {
    return f(pat._slow(factor))._fast(factor);
  },
  [false, true],
);

export const outside = register(
  'outside',
  function (factor, f, pat) {
    return f(pat._fast(factor))._slow(factor);
  },
  [false, true],
);
=======
/**
 * Carries out an operation 'inside' a cycle.
 * @example
 * "0 1 2 3 4 3 2 1".inside(4, rev).scale('C major').note()
 * // "0 1 2 3 4 3 2 1".slow(4).rev().fast(4).scale('C major').note()
 */
export const inside = register('inside', function (factor, f, pat) {
  return f(pat._slow(factor))._fast(factor);
});

/**
 * Carries out an operation 'outside' a cycle.
 * @example
 * "<[0 1] 2 [3 4] 5>".outside(4, rev).scale('C major').note()
 * // "<[0 1] 2 [3 4] 5>".fast(4).rev().slow(4).scale('C major').note()
 */
export const outside = register('outside', function (factor, f, pat) {
  return f(pat._fast(factor))._slow(factor);
});
>>>>>>> 68cc1099

/**
 * Applies the given function every n cycles, starting from the last cycle.
 * @name lastOf
 * @memberof Pattern
 * @param {number} n how many cycles
 * @param {function} func function to apply
 * @returns Pattern
 * @example
 * note("c3 d3 e3 g3").lastOf(4, x=>x.rev())
 */
export const lastOf = register(
  'lastOf',
  function (n, func, pat) {
    const pats = Array(n - 1).fill(pat);
    pats.push(func(pat));
    return slowcatPrime(...pats);
  },
  // second parameter is a function
  [false, true],
);

/**
 * Applies the given function every n cycles, starting from the first cycle.
 * @name firstOf
 * @memberof Pattern
 * @param {number} n how many cycles
 * @param {function} func function to apply
 * @returns Pattern
 * @example
 * note("c3 d3 e3 g3").firstOf(4, x=>x.rev())
 */

/**
 * An alias for {@link firstOf}
 * @name every
 * @memberof Pattern
 * @param {number} n how many cycles
 * @param {function} func function to apply
 * @returns Pattern
 * @example
 * note("c3 d3 e3 g3").every(4, x=>x.rev())
 */
export const { firstOf, every } = register(
  ['firstOf', 'every'],
  function (n, func, pat) {
    const pats = Array(n - 1).fill(pat);
    pats.unshift(func(pat));
    return slowcatPrime(...pats);
  },
  // second parameter is a function
  [false, true],
);

/**
 * Like layer, but with a single function:
 * @name apply
 * @memberof Pattern
 * @example
 * "<c3 eb3 g3>".scale('C minor').apply(scaleTranspose("0,2,4")).note()
 */
<<<<<<< HEAD
export const apply = register(
  'apply',
  function (func, pat) {
    return func(pat);
  },
  [true],
);
=======
// TODO: remove or dedupe with layer?
export const apply = register('apply', function (func, pat) {
  return func(pat);
});
>>>>>>> 68cc1099

/**
 * Plays the pattern at the given cycles per minute.
 * @example
 * s("<bd sd>,hh*2").cpm(90) // = 90 bpm
 */
// TODO - global clock
export const cpm = register('cpm', function (cpm, pat) {
  return pat._fast(cpm / 60);
});

/**
 * Nudge a pattern to start earlier in time. Equivalent of Tidal's <~ operator
 *
 * @name early
 * @memberof Pattern
 * @param {number | Pattern} cycles number of cycles to nudge left
 * @returns Pattern
 * @example
 * "bd ~".stack("hh ~".early(.1)).s()
 */
export const early = register('early', function (offset, pat) {
  offset = Fraction(offset);
  return pat.withQueryTime((t) => t.add(offset)).withHapTime((t) => t.sub(offset));
});

/**
 * Nudge a pattern to start later in time. Equivalent of Tidal's ~> operator
 *
 * @name late
 * @memberof Pattern
 * @param {number | Pattern} cycles number of cycles to nudge right
 * @returns Pattern
 * @example
 * "bd ~".stack("hh ~".late(.1)).s()
 */
export const late = register('late', function (offset, pat) {
  offset = Fraction(offset);
  return pat._early(Fraction(0).sub(offset));
});

/**
 * Plays a portion of a pattern, specified by the beginning and end of a time span. The new resulting pattern is played over the time period of the original pattern:
 *
 * @example
 * s("bd*2 hh*3 [sd bd]*2 perc").zoom(0.25, 0.75)
 * // s("hh*3 [sd bd]*2") // equivalent
 */
export const zoom = register('zoom', function (s, e, pat) {
  e = Fraction(e);
  s = Fraction(s);
  const d = e.sub(s);
  return pat
    .withQuerySpan((span) => span.withCycle((t) => t.mul(d).add(s)))
    .withHapSpan((span) => span.withCycle((t) => t.sub(s).div(d)))
    .splitQueries();
});

export const { zoomArc, zoomarc } = register(['zoomArc', 'zoomarc'], function (a, pat) {
  return pat.zoom(a.begin, a.end);
});

/**
 * Selects the given fraction of the pattern and repeats that part to fill the remainder of the cycle.
 * @param {number} fraction fraction to select
 * @example
 * s("lt ht mt cp, [hh oh]*2").linger("<1 .5 .25 .125>")
 */
export const linger = register('linger', function (t, pat) {
  if (t == 0) {
    return silence;
  } else if (t < 0) {
    return pat._zoom(t.add(1), 1)._slow(t);
  }
  return pat._zoom(0, t)._slow(t);
});

/**
 * Samples the pattern at a rate of n events per cycle. Useful for turning a continuous pattern into a discrete one.
 * @param {number} segments number of segments per cycle
 * @example
 * note(saw.range(0,12).segment(24)).add(40)
 */
export const segment = register('segment', function (rate, pat) {
  return pat.struct(pure(true)._fast(rate));
});

/**
 * Swaps 1s and 0s in a binary pattern.
 * @name invert
 * @synonyms inv
 * @example
 * s("bd").struct("1 0 0 1 0 0 1 0".lastOf(4, invert))
 */
export const { invert, inv } = register(['invert', 'inv'], function (pat) {
  // Swap true/false in a binary pattern
  return pat.fmap((x) => !x);
});

/**
 * Applies the given function whenever the given pattern is in a true state.
 * @name when
 * @memberof Pattern
 * @param {Pattern} binary_pat
 * @param {function} func
 * @returns Pattern
 * @example
 * "c3 eb3 g3".when("<0 1>/2", x=>x.sub(5)).note()
 */
export const when = register(
  'when',
  function (on, func, pat) {
    return on ? func(pat) : pat;
  },
  [false, true],
);

/**
 * Superimposes the function result on top of the original pattern, delayed by the given time.
 * @name off
 * @memberof Pattern
 * @param {Pattern | number} time offset time
 * @param {function} func function to apply
 * @returns Pattern
 * @example
 * "c3 eb3 g3".off(1/8, x=>x.add(7)).note()
 */
export const off = register(
  'off',
  function (time_pat, func, pat) {
    return stack(pat, func(pat.late(time_pat)));
  },
  [false, true],
);

/**
 * Returns a new pattern where every other cycle is played once, twice as
 * fast, and offset in time by one quarter of a cycle. Creates a kind of
 * breakbeat feel.
 * @returns Pattern
 */
export const brak = register('brak', function (pat) {
  return pat.when(slowcat(false, true), (x) => fastcat(x, silence)._late(0.25));
});

/**
 * Reverse all haps in a pattern
 *
 * @name rev
 * @memberof Pattern
 * @returns Pattern
 * @example
 * note("c3 d3 e3 g3").rev()
 */
export const rev = register('rev', function (pat) {
  const query = function (state) {
    const span = state.span;
    const cycle = span.begin.sam();
    const next_cycle = span.begin.nextSam();
    const reflect = function (to_reflect) {
      const reflected = to_reflect.withTime((time) => cycle.add(next_cycle.sub(time)));
      // [reflected.begin, reflected.end] = [reflected.end, reflected.begin] -- didn't work
      const tmp = reflected.begin;
      reflected.begin = reflected.end;
      reflected.end = tmp;
      return reflected;
    };
    const haps = pat.query(state.setSpan(reflect(span)));
    return haps.map((hap) => hap.withSpan(reflect));
  };
  return new Pattern(query).splitQueries();
});

/**
 * Silences a pattern.
 * @example
 * stack(
 *   s("bd").hush(),
 *   s("hh*3")
 * )
 */
export const hush = register('hush', function (pat) {
  return silence;
});

/**
 * Applies `rev` to a pattern every other cycle, so that the pattern alternates between forwards and backwards.
 * @example
 * note("c d e g").palindrome()
 */
export const palindrome = register('palindrome', function (pat) {
  return pat.every(2, rev);
});

<<<<<<< HEAD
export const { juxBy, juxby } = register(
  ['juxBy', 'juxby'],
  function (by, func, pat) {
    by /= 2;
    const elem_or = function (dict, key, dflt) {
      if (key in dict) {
        return dict[key];
      }
      return dflt;
    };
    const left = pat.withValue((val) => Object.assign({}, val, { pan: elem_or(val, 'pan', 0.5) - by }));
    const right = pat.withValue((val) => Object.assign({}, val, { pan: elem_or(val, 'pan', 0.5) + by }));

    return stack(left, func(right));
  },
  [false, true],
);

export const jux = register(
  'jux',
  function (func, pat) {
    return pat._juxBy(1, func, pat);
  },
  [true],
);

export const { stutWith, stutwith } = register(
  ['stutWith', 'stutwith'],
  function (times, time, func, pat) {
    return stack(...listRange(0, times - 1).map((i) => func(pat.late(Fraction(time).mul(i)), i)));
  },
  [false, false, true],
);
=======
/**
 * Jux with adjustable stereo width. 0 = mono, 1 = full stereo.
 * @name juxBy
 * @synonyms juxby
 * @example
 * s("lt ht mt ht hh").juxBy("<0 .5 1>/2", rev)
 */
export const { juxBy, juxby } = register(['juxBy', 'juxby'], function (by, func, pat) {
  by /= 2;
  const elem_or = function (dict, key, dflt) {
    if (key in dict) {
      return dict[key];
    }
    return dflt;
  };
  const left = pat.withValue((val) => Object.assign({}, val, { pan: elem_or(val, 'pan', 0.5) - by }));
  const right = pat.withValue((val) => Object.assign({}, val, { pan: elem_or(val, 'pan', 0.5) + by }));

  return stack(left, func(right));
});

/**
 * The jux function creates strange stereo effects, by applying a function to a pattern, but only in the right-hand channel.
 * @example
 * s("lt ht mt ht hh").jux(rev)
 */
export const jux = register('jux', function (func, pat) {
  return pat._juxBy(1, func, pat);
});

export const { stutWith, stutwith } = register(['stutWith', 'stutwith'], function (times, time, func, pat) {
  return stack(...listRange(0, times - 1).map((i) => func(pat.late(Fraction(time).mul(i)), i)));
});
>>>>>>> 68cc1099

export const stut = register('stut', function (times, feedback, time, pat) {
  return pat._stutWith(times, time, (pat, i) => pat.velocity(Math.pow(feedback, i)));
});

/**
 * Superimpose and offset multiple times, applying the given function each time.
 * @name echoWith
 * @memberof Pattern
 * @returns Pattern
 * @param {number} times how many times to repeat
 * @param {number} time cycle offset between iterations
 * @param {function} func function to apply, given the pattern and the iteration index
 * @example
 * "<0 [2 4]>"
 * .echoWith(4, 1/8, (p,n) => p.add(n*2))
 * .scale('C minor').note().legato(.2)
 */
export const { echoWith, echowith } = register(
  ['echoWith', 'echowith'],
  function (times, time, func, pat) {
    return stack(...listRange(0, times - 1).map((i) => func(pat.late(Fraction(time).mul(i)), i)));
  },
  [false, false, true],
);

/**
 * Superimpose and offset multiple times, gradually decreasing the velocity
 * @name echo
 * @memberof Pattern
 * @returns Pattern
 * @param {number} times how many times to repeat
 * @param {number} time cycle offset between iterations
 * @param {number} feedback velocity multiplicator for each iteration
 * @example
 * s("bd sd").echo(3, 1/6, .8)
 */
export const echo = register('echo', function (times, time, feedback, pat) {
  return pat._echoWith(times, time, (pat, i) => pat.velocity(Math.pow(feedback, i)));
});

/**
 * Divides a pattern into a given number of subdivisions, plays the subdivisions in order, but increments the starting subdivision each cycle. The pattern wraps to the first subdivision after the last subdivision is played.
 * @name iter
 * @memberof Pattern
 * @returns Pattern
 * @example
 * note("0 1 2 3".scale('A minor')).iter(4)
 */

const _iter = function (times, pat, back = false) {
  times = Fraction(times);
  return slowcat(
    ...listRange(0, times.sub(1)).map((i) =>
      back ? pat.late(Fraction(i).div(times)) : pat.early(Fraction(i).div(times)),
    ),
  );
};

export const iter = register('iter', function (times, pat) {
  return _iter(times, pat, false);
});

/**
 * Like `iter`, but plays the subdivisions in reverse order. Known as iter' in tidalcycles
 * @name iterBack
 * @memberof Pattern
 * @returns Pattern
 * @example
 * note("0 1 2 3".scale('A minor')).iterBack(4)
 */
export const { iterBack, iterback } = register(['iterBack', 'iterback'], function (times, pat) {
  return _iter(times, pat, true);
});

/**
 * Divides a pattern into a given number of parts, then cycles through those parts in turn, applying the given function to each part in turn (one part per cycle).
 * @name chunk
 * @memberof Pattern
 * @returns Pattern
 * @example
 * "0 1 2 3".chunk(4, x=>x.add(7)).scale('A minor').note()
 */
const _chunk = function (n, func, pat, back = false) {
  const binary = Array(n - 1).fill(false);
  binary.unshift(true);
  const binary_pat = _iter(n, sequence(...binary), back);
  return pat.when(binary_pat, func);
};

export const chunk = register(
  'chunk',
  function (n, func, pat) {
    return _chunk(n, func, pat, false);
  },
  [false, true],
);

/**
 * Like `chunk`, but cycles through the parts in reverse order. Known as chunk' in tidalcycles
 * @name chunkBack
 * @memberof Pattern
 * @returns Pattern
 * @example
 * "0 1 2 3".chunkBack(4, x=>x.add(7)).scale('A minor').note()
 */
export const { chunkBack, chunkback } = register(
  ['chunkBack', 'chunkback'],
  function (n, func, pat) {
    return _chunk(n, func, pat, true);
  },
  [false, true],
);

// TODO - redefine elsewhere in terms of mask
export const bypass = register('bypass', function (on, pat) {
  on = Boolean(parseInt(on));
  return on ? silence : this;
});

// sets absolute duration of haps
// TODO - fix
export const duration = register('duration', function (value, pat) {
  return pat.withHapSpan((span) => new TimeSpan(span.begin, span.begin.add(value)));
});

// TODO - make control?
export const { color, colour } = register(['color', 'colour'], function (color, pat) {
  return pat.withContext((context) => ({ ...context, color }));
});

/**
 *
 * Sets the velocity from 0 to 1. Is multiplied together with gain.
 * @name velocity
 * @example
 * s("hh*8")
 * .gain(".4!2 1 .4!2 1 .4 1")
 * .velocity(".4 1")
 */
export const velocity = register('velocity', function (velocity, pat) {
  return pat.withContext((context) => ({ ...context, velocity: (context.velocity || 1) * velocity }));
});

/**
 *
 * Multiplies the hap duration with the given factor.
 * @name legato
 * @memberof Pattern
 * @example
 * note("c3 eb3 g3 c4").legato("<.25 .5 1 2>")
 */
// TODO - fix
export const legato = register('legato', function (value, pat) {
  return pat.withHapSpan((span) => new TimeSpan(span.begin, span.begin.add(span.end.sub(span.begin).mul(value))));
});

//////////////////////////////////////////////////////////////////////
// Control-related functions, i.e. ones that manipulate patterns of
// objects

/**
 * Cuts each sample into the given number of parts, allowing you to explore a technique known as 'granular synthesis'.
 * It turns a pattern of samples into a pattern of parts of samples.
 * @name chop
 * @memberof Pattern
 * @returns Pattern
 * @example
 * samples({ rhodes: 'https://cdn.freesound.org/previews/132/132051_316502-lq.mp3' })
 * s("rhodes")
 *  .chop(4)
 *  .rev() // reverse order of chops
 *  .loopAt(4) // fit sample into 4 cycles
 *
 */
export const chop = register('chop', function (n, pat) {
  const slices = Array.from({ length: n }, (x, i) => i);
  const slice_objects = slices.map((i) => ({ begin: i / n, end: (i + 1) / n }));
  const func = function (o) {
    return sequence(slice_objects.map((slice_o) => Object.assign({}, o, slice_o)));
  };
  return pat.squeezeBind(func);
});

export const striate = register('striate', function (n, pat) {
  const slices = Array.from({ length: n }, (x, i) => i);
  const slice_objects = slices.map((i) => ({ begin: i / n, end: (i + 1) / n }));
  const slicePat = slowcat(...slice_objects);
  return pat.set(slicePat)._fast(n);
});

/**
 * Makes the sample fit the given number of cycles by changing the speed.
 * @name loopAt
 * @memberof Pattern
 * @returns Pattern
 * @example
 * samples({ rhodes: 'https://cdn.freesound.org/previews/132/132051_316502-lq.mp3' })
 * s("rhodes").loopAt(4)
 */
// TODO - global cps clock
const _loopAt = function (factor, pat, cps = 1) {
  return pat
    .speed((1 / factor) * cps)
    .unit('c')
    .slow(factor);
};

const { loopAt, loopat } = register(['loopAt', 'loopat'], function (factor, pat) {
  return _loopAt(factor, pat, 1);
});

/**
 * Makes the sample fit the given number of cycles and cps value, by
 * changing the speed. Please note that at some point cps will be
 * given by a global clock and this function will be
 * deprecated/removed.
 * @name loopAtCps
 * @memberof Pattern
 * @returns Pattern
 * @example
 * samples({ rhodes: 'https://cdn.freesound.org/previews/132/132051_316502-lq.mp3' })
 * s("rhodes").loopAtCps(4,1.5).cps(1.5)
 */
// TODO - global cps clock
const { loopAtCps, loopatcps } = register(['loopAtCps', 'loopatcps'], function (factor, cps, pat) {
  return _loopAt(factor, pat, cps);
});<|MERGE_RESOLUTION|>--- conflicted
+++ resolved
@@ -56,12 +56,10 @@
     return this.withValue(func);
   }
 
-<<<<<<< HEAD
   applyValue(func) {
     return this.withValue((x) => x(func));
   }
 
-=======
   /**
    * Assumes 'this' is a pattern of functions, and given a function to
    * resolve wholes, applies a given pattern of values to that
@@ -70,7 +68,6 @@
    * @param {Function} func
    * @returns Pattern
    */
->>>>>>> 68cc1099
   appWhole(whole_func, pat_val) {
     const pat_func = this;
     const query = function (state) {
@@ -1340,9 +1337,6 @@
 export const or = curry((a, b) => reify(b).or(a));
 export const func = curry((a, b) => reify(b).func(a));
 
-<<<<<<< HEAD
-export function register(name, func, f_params = null) {
-=======
 /**
  * Registers a new pattern method. The method is added to the Pattern class + the standalone function is returned from register.
  *
@@ -1350,8 +1344,7 @@
  * @param {function} func function with 1 or more params, where last is the current pattern
  *
  */
-export function register(name, func) {
->>>>>>> 68cc1099
+export function register(name, func, f_params = null) {
   if (Array.isArray(name)) {
     const result = {};
     for (const name_item of name) {
@@ -1659,9 +1652,12 @@
   return pat._fast(Fraction(1).div(factor));
 });
 
-<<<<<<< HEAD
-// Should these really be in alphabetical order? a shame to split
-// fast/slow, inside/outside..
+/**
+ * Carries out an operation 'inside' a cycle.
+ * @example
+ * "0 1 2 3 4 3 2 1".inside(4, rev).scale('C major').note()
+ * // "0 1 2 3 4 3 2 1".slow(4).rev().fast(4).scale('C major').note()
+ */
 export const inside = register(
   'inside',
   function (factor, f, pat) {
@@ -1670,34 +1666,19 @@
   [false, true],
 );
 
-export const outside = register(
+/**
+ * Carries out an operation 'outside' a cycle.
+ * @example
+ * "<[0 1] 2 [3 4] 5>".outside(4, rev).scale('C major').note()
+ * // "<[0 1] 2 [3 4] 5>".fast(4).rev().slow(4).scale('C major').note()
+ */
+ export const outside = register(
   'outside',
   function (factor, f, pat) {
     return f(pat._fast(factor))._slow(factor);
   },
   [false, true],
 );
-=======
-/**
- * Carries out an operation 'inside' a cycle.
- * @example
- * "0 1 2 3 4 3 2 1".inside(4, rev).scale('C major').note()
- * // "0 1 2 3 4 3 2 1".slow(4).rev().fast(4).scale('C major').note()
- */
-export const inside = register('inside', function (factor, f, pat) {
-  return f(pat._slow(factor))._fast(factor);
-});
-
-/**
- * Carries out an operation 'outside' a cycle.
- * @example
- * "<[0 1] 2 [3 4] 5>".outside(4, rev).scale('C major').note()
- * // "<[0 1] 2 [3 4] 5>".fast(4).rev().slow(4).scale('C major').note()
- */
-export const outside = register('outside', function (factor, f, pat) {
-  return f(pat._fast(factor))._slow(factor);
-});
->>>>>>> 68cc1099
 
 /**
  * Applies the given function every n cycles, starting from the last cycle.
@@ -1759,7 +1740,7 @@
  * @example
  * "<c3 eb3 g3>".scale('C minor').apply(scaleTranspose("0,2,4")).note()
  */
-<<<<<<< HEAD
+// TODO: remove or dedupe with layer?
 export const apply = register(
   'apply',
   function (func, pat) {
@@ -1767,12 +1748,6 @@
   },
   [true],
 );
-=======
-// TODO: remove or dedupe with layer?
-export const apply = register('apply', function (func, pat) {
-  return func(pat);
-});
->>>>>>> 68cc1099
 
 /**
  * Plays the pattern at the given cycles per minute.
@@ -1967,7 +1942,13 @@
   return pat.every(2, rev);
 });
 
-<<<<<<< HEAD
+/**
+ * Jux with adjustable stereo width. 0 = mono, 1 = full stereo.
+ * @name juxBy
+ * @synonyms juxby
+ * @example
+ * s("lt ht mt ht hh").juxBy("<0 .5 1>/2", rev)
+ */
 export const { juxBy, juxby } = register(
   ['juxBy', 'juxby'],
   function (by, func, pat) {
@@ -1986,6 +1967,11 @@
   [false, true],
 );
 
+/**
+ * The jux function creates strange stereo effects, by applying a function to a pattern, but only in the right-hand channel.
+ * @example
+ * s("lt ht mt ht hh").jux(rev)
+ */
 export const jux = register(
   'jux',
   function (func, pat) {
@@ -2001,41 +1987,6 @@
   },
   [false, false, true],
 );
-=======
-/**
- * Jux with adjustable stereo width. 0 = mono, 1 = full stereo.
- * @name juxBy
- * @synonyms juxby
- * @example
- * s("lt ht mt ht hh").juxBy("<0 .5 1>/2", rev)
- */
-export const { juxBy, juxby } = register(['juxBy', 'juxby'], function (by, func, pat) {
-  by /= 2;
-  const elem_or = function (dict, key, dflt) {
-    if (key in dict) {
-      return dict[key];
-    }
-    return dflt;
-  };
-  const left = pat.withValue((val) => Object.assign({}, val, { pan: elem_or(val, 'pan', 0.5) - by }));
-  const right = pat.withValue((val) => Object.assign({}, val, { pan: elem_or(val, 'pan', 0.5) + by }));
-
-  return stack(left, func(right));
-});
-
-/**
- * The jux function creates strange stereo effects, by applying a function to a pattern, but only in the right-hand channel.
- * @example
- * s("lt ht mt ht hh").jux(rev)
- */
-export const jux = register('jux', function (func, pat) {
-  return pat._juxBy(1, func, pat);
-});
-
-export const { stutWith, stutwith } = register(['stutWith', 'stutwith'], function (times, time, func, pat) {
-  return stack(...listRange(0, times - 1).map((i) => func(pat.late(Fraction(time).mul(i)), i)));
-});
->>>>>>> 68cc1099
 
 export const stut = register('stut', function (times, feedback, time, pat) {
   return pat._stutWith(times, time, (pat, i) => pat.velocity(Math.pow(feedback, i)));
