/*
webaudio.mjs - <short description TODO>
Copyright (C) 2022 Strudel contributors - see <https://github.com/tidalcycles/strudel/blob/main/packages/webaudio/webaudio.mjs>
This program is free software: you can redistribute it and/or modify it under the terms of the GNU Affero General Public License as published by the Free Software Foundation, either version 3 of the License, or (at your option) any later version. This program is distributed in the hope that it will be useful, but WITHOUT ANY WARRANTY; without even the implied warranty of MERCHANTABILITY or FITNESS FOR A PARTICULAR PURPOSE.  See the GNU Affero General Public License for more details. You should have received a copy of the GNU Affero General Public License along with this program.  If not, see <https://www.gnu.org/licenses/>.
*/

// import { Pattern, getFrequency, patternify2 } from '@strudel.cycles/core';
import * as strudel from '@strudel.cycles/core';
import { fromMidi } from '@strudel.cycles/core';
<<<<<<< HEAD
=======
import { loadBuffer } from './sampler.mjs';
>>>>>>> c3a3a680
const { Pattern } = strudel;

// export const getAudioContext = () => Tone.getContext().rawContext;

let audioContext;
export const getAudioContext = () => {
  if (!audioContext) {
    audioContext = new AudioContext();
  }
  return audioContext;
};

<<<<<<< HEAD
const getFilter = (ac, type, frequency, Q) => {
  const filter = ac.createBiquadFilter();
=======
const getFilter = (type, frequency, Q) => {
  const filter = getAudioContext().createBiquadFilter();
>>>>>>> c3a3a680
  filter.type = type;
  filter.frequency.value = frequency;
  filter.Q.value = Q;
  return filter;
};

const getADSR = (attack, decay, sustain, release, velocity, begin, end) => {
  const gainNode = getAudioContext().createGain();
  gainNode.gain.setValueAtTime(0, begin);
  gainNode.gain.linearRampToValueAtTime(velocity, begin + attack); // attack
  gainNode.gain.linearRampToValueAtTime(sustain * velocity, begin + attack + decay); // sustain start
  gainNode.gain.setValueAtTime(sustain * velocity, end); // sustain end
  gainNode.gain.linearRampToValueAtTime(0, end + release); // release
  // for some reason, using exponential ramping creates little cracklings
  return gainNode;
};

Pattern.prototype.out = function () {
<<<<<<< HEAD
  return this.onTrigger((t, hap, ct) => {
=======
  return this.onTrigger(async (t, hap, ct) => {
>>>>>>> c3a3a680
    const ac = getAudioContext();
    // calculate correct time (tone.js workaround)
    t = ac.currentTime + t - ct;
    // destructure value
    let {
      freq,
      s,
      n = 0,
      gain = 1,
      cutoff,
      resonance = 1,
      hcutoff,
      hresonance = 1,
      bandf,
      bandq = 1,
      pan,
      attack = 0.001,
      decay = 0,
      sustain = 1,
      release = 0.001,
      speed = 1, // sample playback speed
      begin = 0,
      end = 1,
    } = hap.value;
    // the chain will hold all audio nodes that connect to each other
    const chain = [];
    if (!s || ['sine', 'square', 'triangle', 'sawtooth'].includes(s)) {
      // get frequency
      if (!freq && typeof n === 'number') {
        freq = fromMidi(n); // + 48);
      }
      if (!freq && typeof n === 'string') {
        freq = fromMidi(toMidi(n));
      }
      // make oscillator
      const o = ac.createOscillator();
      o.type = s || 'triangle';
      o.frequency.value = Number(freq);
      o.start(t);
      o.stop(t + hap.duration + release);
      chain.push(o);
      // level down oscillators as they are really loud compared to samples i've tested
      const g = ac.createGain();
      g.gain.value = 0.5;
      chain.push(g);
      // TODO: make adsr work with samples without pops
      // envelope
      const adsr = getADSR(attack, decay, sustain, release, 1, t, t + hap.duration);
      chain.push(adsr);
    } else {
      // load sample
      const samples = getLoadedSamples();
      if (!samples) {
        console.warn('no samples loaded');
        return;
      }
      const bank = samples?.[s];
      if (!bank) {
        console.warn('sample not found:', s, 'try one of ' + Object.keys(samples));
        return;
      } else {
        if (speed === 0) {
          // no playback
          return;
        }
        if (!s) {
          console.warn('no sample specified');
          return;
        }
        const bank = samples[s];
        const sampleUrl = bank[n % bank.length];
        let buffer = await loadBuffer(sampleUrl, ac);
        if (ac.currentTime > t) {
          console.warn('sample still loading:', s, n);
          return;
        }
        const src = ac.createBufferSource();
        src.buffer = buffer;
        src.playbackRate.value = Math.abs(speed);
        // TODO: nudge, unit, cut, loop

        let duration = src.buffer.duration;
        const offset = begin * duration;
        duration = ((end - begin) * duration) / Math.abs(speed);
        src.start(t, offset, duration);
        src.stop(t + duration);
        chain.push(src);
      }
    }
    // filters
    cutoff !== undefined && chain.push(getFilter('lowpass', cutoff, resonance));
    hcutoff !== undefined && chain.push(getFilter('highpass', hcutoff, hresonance));
    bandf !== undefined && chain.push(getFilter('bandpass', bandf, bandq));
    // TODO vowel
    // TODO delay / delaytime / delayfeedback
    // panning
    if (pan !== undefined) {
      const panner = ac.createStereoPanner();
      panner.pan.value = 2 * pan - 1;
      chain.push(panner);
    }
    // master out
    const master = ac.createGain();
    master.gain.value = 0.8 * gain;
    chain.push(master);
    chain.push(ac.destination);
    // connect chain elements together
    chain.slice(1).reduce((last, current) => last.connect(current), chain[0]);
  });
};<|MERGE_RESOLUTION|>--- conflicted
+++ resolved
@@ -7,10 +7,7 @@
 // import { Pattern, getFrequency, patternify2 } from '@strudel.cycles/core';
 import * as strudel from '@strudel.cycles/core';
 import { fromMidi } from '@strudel.cycles/core';
-<<<<<<< HEAD
-=======
 import { loadBuffer } from './sampler.mjs';
->>>>>>> c3a3a680
 const { Pattern } = strudel;
 
 // export const getAudioContext = () => Tone.getContext().rawContext;
@@ -23,13 +20,8 @@
   return audioContext;
 };
 
-<<<<<<< HEAD
-const getFilter = (ac, type, frequency, Q) => {
-  const filter = ac.createBiquadFilter();
-=======
 const getFilter = (type, frequency, Q) => {
   const filter = getAudioContext().createBiquadFilter();
->>>>>>> c3a3a680
   filter.type = type;
   filter.frequency.value = frequency;
   filter.Q.value = Q;
@@ -48,11 +40,7 @@
 };
 
 Pattern.prototype.out = function () {
-<<<<<<< HEAD
-  return this.onTrigger((t, hap, ct) => {
-=======
   return this.onTrigger(async (t, hap, ct) => {
->>>>>>> c3a3a680
     const ac = getAudioContext();
     // calculate correct time (tone.js workaround)
     t = ac.currentTime + t - ct;
