/*
webaudio.mjs - <short description TODO>
Copyright (C) 2022 Strudel contributors - see <https://github.com/tidalcycles/strudel/blob/main/packages/webaudio/webaudio.mjs>
This program is free software: you can redistribute it and/or modify it under the terms of the GNU Affero General Public License as published by the Free Software Foundation, either version 3 of the License, or (at your option) any later version. This program is distributed in the hope that it will be useful, but WITHOUT ANY WARRANTY; without even the implied warranty of MERCHANTABILITY or FITNESS FOR A PARTICULAR PURPOSE.  See the GNU Affero General Public License for more details. You should have received a copy of the GNU Affero General Public License along with this program.  If not, see <https://www.gnu.org/licenses/>.
*/

// import { Pattern, getFrequency, patternify2 } from '@strudel.cycles/core';
import * as strudel from '@strudel.cycles/core';
import { fromMidi, toMidi } from '@strudel.cycles/core';
import { loadBuffer } from './sampler.mjs';
const { Pattern } = strudel;
import './vowel.mjs';
import workletsUrl from './worklets.mjs?url';

// export const getAudioContext = () => Tone.getContext().rawContext;

let audioContext;
export const getAudioContext = () => {
  if (!audioContext) {
    audioContext = new AudioContext();
  }
  return audioContext;
};
let destination;
export const getDestination = () => {
  const ctx = getAudioContext();
  if (!destination) {
    destination = ctx.createGain();
    destination.connect(ctx.destination);
  }
  return destination;
};

export const panic = () => {
  getDestination().gain.linearRampToValueAtTime(0, getAudioContext().currentTime + 0.01);
  destination = null;
};

let destination;
export const getDestination = () => {
  const ctx = getAudioContext();
  if (!destination) {
    destination = ctx.createGain();
    destination.connect(ctx.destination);
  }
  return destination;
};

export const panic = () => {
  getDestination().gain.linearRampToValueAtTime(0, getAudioContext().currentTime + 0.01);
  destination = null;
};

const getFilter = (type, frequency, Q) => {
  const filter = getAudioContext().createBiquadFilter();
  filter.type = type;
  filter.frequency.value = frequency;
  filter.Q.value = Q;
  return filter;
};

const getADSR = (attack, decay, sustain, release, velocity, begin, end) => {
  const gainNode = getAudioContext().createGain();
  gainNode.gain.setValueAtTime(0, begin);
  gainNode.gain.linearRampToValueAtTime(velocity, begin + attack); // attack
  gainNode.gain.linearRampToValueAtTime(sustain * velocity, begin + attack + decay); // sustain start
  gainNode.gain.setValueAtTime(sustain * velocity, end); // sustain end
  gainNode.gain.linearRampToValueAtTime(0, end + release); // release
  // for some reason, using exponential ramping creates little cracklings
  return gainNode;
};

const getOscillator = ({ s, freq, t, duration, release }) => {
  // make oscillator
  const o = getAudioContext().createOscillator();
  o.type = s || 'triangle';
  o.frequency.value = Number(freq);
  o.start(t);
  o.stop(t + duration + release);
  return o;
};

const getSoundfontKey = (s) => {
  if (!globalThis.soundfontList) {
    // soundfont package not loaded
    return false;
  }
  if (globalThis.soundfontList?.instruments?.includes(s)) {
    return s;
  }
  // check if s is one of the soundfonts, which are loaded into globalThis, to avoid coupling both packages
  const nameIndex = globalThis.soundfontList?.instrumentNames?.indexOf(s);
  // convert number nameIndex (0-128) to 3 digit string (001-128)
  const name = nameIndex < 10 ? `00${nameIndex}` : nameIndex < 100 ? `0${nameIndex}` : nameIndex;
  if (nameIndex !== -1) {
    // TODO: indices of instrumentNames do not seem to match instruments
    return globalThis.soundfontList.instruments.find((instrument) => instrument.startsWith(name));
  }
  return;
};

const getSampleBufferSource = async (s, n, note) => {
  let transpose = 0;
  let midi;

  if (note !== undefined) {
    midi = typeof note === 'string' ? toMidi(note) : note;
    transpose = midi - 36; // C3 is middle C
  }

  const ac = getAudioContext();
  // is sample from loaded samples(..)
  const samples = getLoadedSamples();
  if (!samples) {
    throw new Error('no samples loaded');
  }
  const bank = samples?.[s];
  if (!bank) {
    throw new Error(`sample not found: "${s}", try one of ${Object.keys(samples).join(', ')}`);
  }
  if (typeof bank !== 'object') {
    throw new Error('wrong format for sample bank:', s);
  }
  let sampleUrl;
  if (Array.isArray(bank)) {
    sampleUrl = bank[n % bank.length];
  } else {
    if (!note) {
      throw new Error('no note(...) set for sound', s);
    }
    const midiDiff = (noteA) => toMidi(noteA) - midi;
    // object format will expect keys as notes
    const closest = Object.keys(bank)
      .filter((k) => !k.startsWith('_'))
      .reduce(
        (closest, key, j) => (!closest || Math.abs(midiDiff(key)) < Math.abs(midiDiff(closest)) ? key : closest),
        null,
      );
    transpose = -midiDiff(closest); // semitones to repitch
    sampleUrl = bank[closest][n % bank[closest].length];
  }
  const buffer = await loadBuffer(sampleUrl, ac);
  const bufferSource = ac.createBufferSource();
  bufferSource.buffer = buffer;
  const playbackRate = 1.0 * Math.pow(2, transpose / 12);
  // bufferSource.playbackRate.value = Math.pow(2, transpose / 12);
  bufferSource.playbackRate.value = playbackRate;
  return bufferSource;
};

const splitSN = (s, n) => {
  if (!s.includes(':')) {
    return [s, n];
  }
  let [s2, n2] = s.split(':');
  if (isNaN(Number(n2))) {
    return [s, n];
  }
  return [s2, n2];
};

<<<<<<< HEAD
=======
let workletsLoading;
function loadWorklets() {
  if (workletsLoading) {
    return workletsLoading;
  }
  workletsLoading = getAudioContext().audioWorklet.addModule(workletsUrl);
  return workletsLoading;
}

function getWorklet(ac, processor, params) {
  const node = new AudioWorkletNode(ac, processor);
  Object.entries(params).forEach(([key, value]) => {
    node.parameters.get(key).value = value;
  });
  return node;
}

try {
  loadWorklets();
} catch (err) {
  console.warn('could not load AudioWorklet effects coarse, crush and shape', err);
}

const cutGroups = [];

>>>>>>> 6dbb2cb9
// export const webaudioOutput = async (t, hap, ct, cps) => {
export const webaudioOutput = async (hap, deadline, hapDuration) => {
  try {
    const ac = getAudioContext();
    if (typeof hap.value !== 'object') {
      throw new Error(
        `hap.value ${hap.value} is not supported by webaudio output. Hint: append .note() or .s() to the end`,
      );
    }
    // calculate correct time (tone.js workaround)
<<<<<<< HEAD
    const t = ac.currentTime + deadline;
=======
    let t = ac.currentTime + deadline;
>>>>>>> 6dbb2cb9
    // destructure value
    let {
      freq,
      s,
      sf,
      clip = 0, // if 1, samples will be cut off when the hap ends
      n = 0,
      note,
      gain = 1,
      cutoff,
      resonance = 1,
      hcutoff,
      hresonance = 1,
      bandf,
      bandq = 1,
<<<<<<< HEAD
      pan,
      attack = 0.001,
      decay = 0.05,
      sustain = 0.5,
=======
      coarse,
      crush,
      shape,
      pan,
      attack = 0.001,
      decay = 0.001,
      sustain = 1,
>>>>>>> 6dbb2cb9
      release = 0.001,
      speed = 1, // sample playback speed
      begin = 0,
      end = 1,
<<<<<<< HEAD
=======
      vowel,
      unit,
      nudge = 0, // TODO: is this in seconds?
      cut,
      loop,
>>>>>>> 6dbb2cb9
    } = hap.value;
    const { velocity = 1 } = hap.context;
    gain *= velocity; // legacy fix for velocity
    // the chain will hold all audio nodes that connect to each other
    const chain = [];
    if (typeof s === 'string') {
      [s, n] = splitSN(s, n);
    }
    if (typeof note === 'string') {
      [note, n] = splitSN(note, n);
    }
    if (!s || ['sine', 'square', 'triangle', 'sawtooth'].includes(s)) {
      // with synths, n and note are the same thing
<<<<<<< HEAD
      n = note || n;
=======
      n = note || n || 36;
>>>>>>> 6dbb2cb9
      if (typeof n === 'string') {
        n = toMidi(n); // e.g. c3 => 48
      }
      // get frequency
      if (!freq && typeof n === 'number') {
        freq = fromMidi(n); // + 48);
      }
      // make oscillator
      const o = getOscillator({ t, s, freq, duration: hapDuration, release });
      chain.push(o);
      // level down oscillators as they are really loud compared to samples i've tested
      const g = ac.createGain();
      g.gain.value = 0.3;
      chain.push(g);
      // TODO: make adsr work with samples without pops
      // envelope
      const adsr = getADSR(attack, decay, sustain, release, 1, t, t + hapDuration);
      chain.push(adsr);
    } else {
      // load sample
      if (speed === 0) {
        // no playback
        return;
      }
      if (!s) {
        console.warn('no sample specified');
        return;
      }
      const soundfont = getSoundfontKey(s);
      let bufferSource;

      try {
        if (soundfont) {
          // is soundfont
          bufferSource = await globalThis.getFontBufferSource(soundfont, note || n, ac);
        } else {
          // is sample from loaded samples(..)
          bufferSource = await getSampleBufferSource(s, n, note);
        }
      } catch (err) {
        console.warn(err);
        return;
<<<<<<< HEAD
      }
      // asny stuff above took too long?
      if (ac.currentTime > t) {
        console.warn('sample still loading:', s, n);
        return;
      }
=======
      }
      // asny stuff above took too long?
      if (ac.currentTime > t) {
        console.warn('sample still loading:', s, n);
        return;
      }
>>>>>>> 6dbb2cb9
      if (!bufferSource) {
        console.warn('no buffer source');
        return;
      }
      bufferSource.playbackRate.value = Math.abs(speed) * bufferSource.playbackRate.value;
<<<<<<< HEAD
      // TODO: nudge, unit, cut, loop
      let duration = soundfont || clip ? hapDuration : bufferSource.buffer.duration;
      // let duration = bufferSource.buffer.duration;
      const offset = begin * duration;
      duration = ((end - begin) * duration) / Math.abs(speed);
      if (soundfont || clip) {
        bufferSource.start(t, offset); // duration does not work here for some reason
      } else {
        bufferSource.start(t, offset, duration);
      }
      chain.push(bufferSource);
      if (soundfont || clip) {
        const env = ac.createGain();
        const releaseLength = 0.1;
        env.gain.value = 0.6;
        env.gain.setValueAtTime(env.gain.value, t + duration);
        env.gain.linearRampToValueAtTime(0, t + duration + releaseLength);
        // env.gain.linearRampToValueAtTime(0, t + duration + releaseLength);
        chain.push(env);
        bufferSource.stop(t + duration + releaseLength);
      } else {
        bufferSource.stop(t + duration);
      }
    }
    // master out
    const master = ac.createGain();
    master.gain.value = gain;
    chain.push(master);

    // filters
    cutoff !== undefined && chain.push(getFilter('lowpass', cutoff, resonance));
    hcutoff !== undefined && chain.push(getFilter('highpass', hcutoff, hresonance));
    bandf !== undefined && chain.push(getFilter('bandpass', bandf, bandq));
    // TODO vowel
    // TODO delay / delaytime / delayfeedback
    // panning
    if (pan !== undefined) {
      const panner = ac.createStereoPanner();
      panner.pan.value = 2 * pan - 1;
      chain.push(panner);
    }
    // master out
    /* const master = ac.createGain();
  master.gain.value = 0.8 * gain;
  chain.push(master); */
    chain.push(getDestination());
    // connect chain elements together
    chain.slice(1).reduce((last, current) => last.connect(current), chain[0]);
=======
      if (unit === 'c') {
        // are there other units?
        bufferSource.playbackRate.value = bufferSource.playbackRate.value * bufferSource.buffer.duration;
      }
      let duration = soundfont || clip ? hapDuration : bufferSource.buffer.duration / bufferSource.playbackRate.value;
      // "The computation of the offset into the sound is performed using the sound buffer's natural sample rate,
      // rather than the current playback rate, so even if the sound is playing at twice its normal speed,
      // the midway point through a 10-second audio buffer is still 5."
      const offset = begin * duration * bufferSource.playbackRate.value;
      duration = (end - begin) * duration;
      if (loop) {
        bufferSource.loop = true;
        bufferSource.loopStart = offset;
        bufferSource.loopEnd = offset + duration;
        duration = loop * duration;
      }
      t += nudge;

      bufferSource.start(t, offset);
      if (cut !== undefined) {
        cutGroups[cut]?.stop(t); // fade out?
        cutGroups[cut] = bufferSource;
      }
      chain.push(bufferSource);
      bufferSource.stop(t + duration + release);
      const adsr = getADSR(attack, decay, sustain, release, 1, t, t + duration);
      chain.push(adsr);
    }
    // master out
    const master = ac.createGain();
    master.gain.value = gain;
    chain.push(master);

    // filters
    cutoff !== undefined && chain.push(getFilter('lowpass', cutoff, resonance));
    hcutoff !== undefined && chain.push(getFilter('highpass', hcutoff, hresonance));
    bandf !== undefined && chain.push(getFilter('bandpass', bandf, bandq));
    vowel !== undefined && chain.push(ac.createVowelFilter(vowel));
    coarse !== undefined && chain.push(getWorklet(ac, 'coarse-processor', { coarse }));
    crush !== undefined && chain.push(getWorklet(ac, 'crush-processor', { crush }));
    shape !== undefined && chain.push(getWorklet(ac, 'shape-processor', { shape }));
    // TODO delay / delaytime / delayfeedback
    // panning
    if (pan !== undefined) {
      const panner = ac.createStereoPanner();
      panner.pan.value = 2 * pan - 1;
      chain.push(panner);
    }
    // connect chain elements together
    chain.slice(1).reduce((last, current) => last.connect(current), chain[0]);
    chain[chain.length - 1].connect(getDestination());
    // disconnect all nodes when source node has ended:
    chain[0].onended = () => chain.forEach((n) => n.disconnect());
>>>>>>> 6dbb2cb9
  } catch (e) {
    console.warn('.out error:', e);
  }
};

Pattern.prototype.out = function () {
  // TODO: refactor (t, hap, ct, cps) to (hap, deadline, duration) ?
  return this.onTrigger((t, hap, ct, cps) => webaudioOutput(hap, t - ct, hap.duration / cps));
};<|MERGE_RESOLUTION|>--- conflicted
+++ resolved
@@ -20,20 +20,6 @@
     audioContext = new AudioContext();
   }
   return audioContext;
-};
-let destination;
-export const getDestination = () => {
-  const ctx = getAudioContext();
-  if (!destination) {
-    destination = ctx.createGain();
-    destination.connect(ctx.destination);
-  }
-  return destination;
-};
-
-export const panic = () => {
-  getDestination().gain.linearRampToValueAtTime(0, getAudioContext().currentTime + 0.01);
-  destination = null;
 };
 
 let destination;
@@ -159,8 +145,6 @@
   return [s2, n2];
 };
 
-<<<<<<< HEAD
-=======
 let workletsLoading;
 function loadWorklets() {
   if (workletsLoading) {
@@ -186,7 +170,6 @@
 
 const cutGroups = [];
 
->>>>>>> 6dbb2cb9
 // export const webaudioOutput = async (t, hap, ct, cps) => {
 export const webaudioOutput = async (hap, deadline, hapDuration) => {
   try {
@@ -197,11 +180,7 @@
       );
     }
     // calculate correct time (tone.js workaround)
-<<<<<<< HEAD
-    const t = ac.currentTime + deadline;
-=======
     let t = ac.currentTime + deadline;
->>>>>>> 6dbb2cb9
     // destructure value
     let {
       freq,
@@ -217,12 +196,6 @@
       hresonance = 1,
       bandf,
       bandq = 1,
-<<<<<<< HEAD
-      pan,
-      attack = 0.001,
-      decay = 0.05,
-      sustain = 0.5,
-=======
       coarse,
       crush,
       shape,
@@ -230,19 +203,15 @@
       attack = 0.001,
       decay = 0.001,
       sustain = 1,
->>>>>>> 6dbb2cb9
       release = 0.001,
       speed = 1, // sample playback speed
       begin = 0,
       end = 1,
-<<<<<<< HEAD
-=======
       vowel,
       unit,
       nudge = 0, // TODO: is this in seconds?
       cut,
       loop,
->>>>>>> 6dbb2cb9
     } = hap.value;
     const { velocity = 1 } = hap.context;
     gain *= velocity; // legacy fix for velocity
@@ -256,11 +225,7 @@
     }
     if (!s || ['sine', 'square', 'triangle', 'sawtooth'].includes(s)) {
       // with synths, n and note are the same thing
-<<<<<<< HEAD
-      n = note || n;
-=======
       n = note || n || 36;
->>>>>>> 6dbb2cb9
       if (typeof n === 'string') {
         n = toMidi(n); // e.g. c3 => 48
       }
@@ -303,76 +268,17 @@
       } catch (err) {
         console.warn(err);
         return;
-<<<<<<< HEAD
       }
       // asny stuff above took too long?
       if (ac.currentTime > t) {
         console.warn('sample still loading:', s, n);
         return;
       }
-=======
-      }
-      // asny stuff above took too long?
-      if (ac.currentTime > t) {
-        console.warn('sample still loading:', s, n);
-        return;
-      }
->>>>>>> 6dbb2cb9
       if (!bufferSource) {
         console.warn('no buffer source');
         return;
       }
       bufferSource.playbackRate.value = Math.abs(speed) * bufferSource.playbackRate.value;
-<<<<<<< HEAD
-      // TODO: nudge, unit, cut, loop
-      let duration = soundfont || clip ? hapDuration : bufferSource.buffer.duration;
-      // let duration = bufferSource.buffer.duration;
-      const offset = begin * duration;
-      duration = ((end - begin) * duration) / Math.abs(speed);
-      if (soundfont || clip) {
-        bufferSource.start(t, offset); // duration does not work here for some reason
-      } else {
-        bufferSource.start(t, offset, duration);
-      }
-      chain.push(bufferSource);
-      if (soundfont || clip) {
-        const env = ac.createGain();
-        const releaseLength = 0.1;
-        env.gain.value = 0.6;
-        env.gain.setValueAtTime(env.gain.value, t + duration);
-        env.gain.linearRampToValueAtTime(0, t + duration + releaseLength);
-        // env.gain.linearRampToValueAtTime(0, t + duration + releaseLength);
-        chain.push(env);
-        bufferSource.stop(t + duration + releaseLength);
-      } else {
-        bufferSource.stop(t + duration);
-      }
-    }
-    // master out
-    const master = ac.createGain();
-    master.gain.value = gain;
-    chain.push(master);
-
-    // filters
-    cutoff !== undefined && chain.push(getFilter('lowpass', cutoff, resonance));
-    hcutoff !== undefined && chain.push(getFilter('highpass', hcutoff, hresonance));
-    bandf !== undefined && chain.push(getFilter('bandpass', bandf, bandq));
-    // TODO vowel
-    // TODO delay / delaytime / delayfeedback
-    // panning
-    if (pan !== undefined) {
-      const panner = ac.createStereoPanner();
-      panner.pan.value = 2 * pan - 1;
-      chain.push(panner);
-    }
-    // master out
-    /* const master = ac.createGain();
-  master.gain.value = 0.8 * gain;
-  chain.push(master); */
-    chain.push(getDestination());
-    // connect chain elements together
-    chain.slice(1).reduce((last, current) => last.connect(current), chain[0]);
-=======
       if (unit === 'c') {
         // are there other units?
         bufferSource.playbackRate.value = bufferSource.playbackRate.value * bufferSource.buffer.duration;
@@ -426,7 +332,6 @@
     chain[chain.length - 1].connect(getDestination());
     // disconnect all nodes when source node has ended:
     chain[0].onended = () => chain.forEach((n) => n.disconnect());
->>>>>>> 6dbb2cb9
   } catch (e) {
     console.warn('.out error:', e);
   }
