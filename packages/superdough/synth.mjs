--- conflicted
+++ resolved
@@ -1,10 +1,6 @@
 import { midiToFreq, noteToMidi } from './util.mjs';
 import { registerSound, getAudioContext } from './superdough.mjs';
-<<<<<<< HEAD
 import { getOscillator, gainNode, getEnvelope, getExpEnvelope } from './helpers.mjs';
-=======
-import { gainNode, getEnvelope } from './helpers.mjs';
->>>>>>> a3b55aa5
 
 const mod = (freq, range = 1, type = 'sine') => {
   const ctx = getAudioContext();
