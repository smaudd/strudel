/*
superdough.mjs - <short description TODO>
Copyright (C) 2022 Strudel contributors - see <https://github.com/tidalcycles/strudel/blob/main/packages/superdough/superdough.mjs>
This program is free software: you can redistribute it and/or modify it under the terms of the GNU Affero General Public License as published by the Free Software Foundation, either version 3 of the License, or (at your option) any later version. This program is distributed in the hope that it will be useful, but WITHOUT ANY WARRANTY; without even the implied warranty of MERCHANTABILITY or FITNESS FOR A PARTICULAR PURPOSE.  See the GNU Affero General Public License for more details. You should have received a copy of the GNU Affero General Public License along with this program.  If not, see <https://www.gnu.org/licenses/>.
*/

import './feedbackdelay.mjs';
import './reverb.mjs';
import './vowel.mjs';
import { clamp } from './util.mjs';
import workletsUrl from './worklets.mjs?url';
import { createFilter, gainNode, getCompressor } from './helpers.mjs';
import { map } from 'nanostores';
import { logger } from './logger.mjs';
import { loadBuffer } from './sampler.mjs';

export const soundMap = map();

export function registerSound(key, onTrigger, data = {}) {
  soundMap.setKey(key, { onTrigger, data });
}

export function getSound(s) {
  return soundMap.get()[s];
}

export const resetLoadedSounds = () => soundMap.set({});

let audioContext;
export const getAudioContext = () => {
  if (!audioContext) {
    audioContext = new AudioContext();
  }
  return audioContext;
};

let destination;
const getDestination = () => {
  const ctx = getAudioContext();
  if (!destination) {
    destination = ctx.createGain();
    destination.connect(ctx.destination);
  }
  return destination;
};

export const panic = () => {
  getDestination().gain.linearRampToValueAtTime(0, getAudioContext().currentTime + 0.01);
  destination = null;
};

let workletsLoading;

function loadWorklets() {
  if (workletsLoading) {
    return workletsLoading;
  }
  workletsLoading = getAudioContext().audioWorklet.addModule(workletsUrl);
  return workletsLoading;
}

function getWorklet(ac, processor, params) {
  const node = new AudioWorkletNode(ac, processor);
  Object.entries(params).forEach(([key, value]) => {
    node.parameters.get(key).value = value;
  });
  return node;
}

// this function should be called on first user interaction (to avoid console warning)
export async function initAudio(options = {}) {
  const { disableWorklets = false } = options;
  if (typeof window !== 'undefined') {
    await getAudioContext().resume();
    if (!disableWorklets) {
      await loadWorklets().catch((err) => {
        console.warn('could not load AudioWorklet effects coarse, crush and shape', err);
      });
    } else {
      console.log('disableWorklets: AudioWorklet effects coarse, crush and shape are skipped!');
    }
  }
}

export async function initAudioOnFirstClick(options) {
  return new Promise((resolve) => {
    document.addEventListener('click', async function listener() {
      await initAudio(options);
      resolve();
      document.removeEventListener('click', listener);
    });
  });
}

let delays = {};
const maxfeedback = 0.98;

function getDelay(orbit, delaytime, delayfeedback, t) {
  if (delayfeedback > maxfeedback) {
    //logger(`delayfeedback was clamped to ${maxfeedback} to save your ears`);
  }
  delayfeedback = clamp(delayfeedback, 0, 0.98);
  if (!delays[orbit]) {
    const ac = getAudioContext();
    const dly = ac.createFeedbackDelay(1, delaytime, delayfeedback);
    dly.start?.(t); // for some reason, this throws when audion extension is installed..
    dly.connect(getDestination());
    delays[orbit] = dly;
  }
  delays[orbit].delayTime.value !== delaytime && delays[orbit].delayTime.setValueAtTime(delaytime, t);
  delays[orbit].feedback.value !== delayfeedback && delays[orbit].feedback.setValueAtTime(delayfeedback, t);
  return delays[orbit];
}

let reverbs = {};

let hasChanged = (now, before) => now !== undefined && now !== before;

function getReverb(orbit, duration, fade, lp, dim, ir) {
  // If no reverb has been created for a given orbit, create one
  if (!reverbs[orbit]) {
    const ac = getAudioContext();
    const reverb = ac.createReverb(duration, fade, lp, dim, ir);
    reverb.connect(getDestination());
    reverbs[orbit] = reverb;
  }

  if (
    hasChanged(duration, reverbs[orbit].duration) ||
    hasChanged(fade, reverbs[orbit].fade) ||
    hasChanged(lp, reverbs[orbit].lp) ||
    hasChanged(dim, reverbs[orbit].dim)
  ) {
    // only regenerate when something has changed
    // avoids endless regeneration on things like
    // stack(s("a"), s("b").rsize(8)).room(.5)
    // this only works when args may stay undefined until here
    // setting default values breaks this
    reverbs[orbit].generate(duration, fade, lp, dim);
  }

  if (reverbs[orbit].ir !== ir) {
    reverbs[orbit] = reverbs[orbit].setIR(duration, fade, lp, dim, ir);
    reverbs[orbit].ir = ir;
  }

  return reverbs[orbit];
}

export let analyser, analyserData /* s = {} */;

export function getAnalyser(/* orbit,  */ fftSize = 2048) {
  if (!analyser /*s [orbit] */) {
    const analyserNode = getAudioContext().createAnalyser();
    analyserNode.fftSize = fftSize;
    // getDestination().connect(analyserNode);
    analyser /* s[orbit] */ = analyserNode;
    //analyserData = new Uint8Array(analyser.frequencyBinCount);
    analyserData = new Float32Array(analyser.frequencyBinCount);
  }
  if (analyser /* s[orbit] */.fftSize !== fftSize) {
    analyser /* s[orbit] */.fftSize = fftSize;
    //analyserData = new Uint8Array(analyser.frequencyBinCount);
    analyserData = new Float32Array(analyser.frequencyBinCount);
  }
  return analyser /* s[orbit] */;
}

export function getAnalyzerData(type = 'time') {
  const getter = {
    time: () => analyser?.getFloatTimeDomainData(analyserData),
    frequency: () => analyser?.getFloatFrequencyData(analyserData),
  }[type];
  if (!getter) {
    throw new Error(`getAnalyzerData: ${type} not supported. use one of ${Object.keys(getter).join(', ')}`);
  }
  getter();
  return analyserData;
}

function effectSend(input, effect, wet) {
  const send = gainNode(wet);
  input.connect(send);
  send.connect(effect);
  return send;
}

export const superdough = async (value, deadline, hapDuration) => {
  const ac = getAudioContext();
  if (typeof value !== 'object') {
    throw new Error(
      `expected hap.value to be an object, but got "${value}". Hint: append .note() or .s() to the end`,
      'error',
    );
  }

  // duration is passed as value too..
  value.duration = hapDuration;
  // calculate absolute time
  let t = ac.currentTime + deadline;
  // destructure
  let {
    s = 'triangle',
    bank,
    source,
    gain = 0.8,
    postgain = 1,
    // filters
    ftype = '12db',
    fanchor = 0.5,
    // low pass
    cutoff,
    lpenv,
    lpattack = 0.01,
    lpdecay = 0.01,
    lpsustain = 1,
    lprelease = 0.01,
    resonance = 1,
    // high pass
    hpenv,
    hcutoff,
    hpattack = 0.01,
    hpdecay = 0.01,
    hpsustain = 1,
    hprelease = 0.01,
    hresonance = 1,
    // band pass
    bpenv,
    bandf,
    bpattack = 0.01,
    bpdecay = 0.01,
    bpsustain = 1,
    bprelease = 0.01,
    bandq = 1,
    //
    coarse,
    crush,
    shape,
    pan,
    vowel,
    delay = 0,
    delayfeedback = 0.5,
    delaytime = 0.25,
    orbit = 1,
    room,
    roomfade,
    roomlp,
    roomdim,
    roomsize,
    ir,
    i = 0,
    velocity = 1,
    analyze, // analyser wet
    fft = 8, // fftSize 0 - 10
    compressor: compressorThreshold,
    compressorRatio,
    compressorKnee,
    compressorAttack,
    compressorRelease,
  } = value;
  gain *= velocity; // legacy fix for velocity
  let toDisconnect = []; // audio nodes that will be disconnected when the source has ended
  const onended = () => {
    toDisconnect.forEach((n) => n?.disconnect());
  };
  if (bank && s) {
    s = `${bank}_${s}`;
  }
  // get source AudioNode
  let sourceNode;
  if (source) {
    sourceNode = source(t, value, hapDuration);
  } else if (getSound(s)) {
    const { onTrigger } = getSound(s);
    const soundHandle = await onTrigger(t, value, onended);
    if (soundHandle) {
      sourceNode = soundHandle.node;
      soundHandle.stop(t + hapDuration);
    }
  } else {
    throw new Error(`sound ${s} not found! Is it loaded?`);
  }
  if (!sourceNode) {
    // if onTrigger does not return anything, we will just silently skip
    // this can be used for things like speed(0) in the sampler
    return;
  }

  if (ac.currentTime > t) {
    logger('[webaudio] skip hap: still loading', ac.currentTime - t);
    return;
  }
  const chain = []; // audio nodes that will be connected to each other sequentially
  chain.push(sourceNode);

  // gain stage
  chain.push(gainNode(gain));

  if (cutoff !== undefined) {
    let lp = () =>
      createFilter(
        ac,
        'lowpass',
        cutoff,
        resonance,
        lpattack,
        lpdecay,
        lpsustain,
        lprelease,
        lpenv,
        t,
        t + hapDuration,
        fanchor,
      );
    chain.push(lp());
    if (ftype === '24db') {
      chain.push(lp());
    }
  }

  if (hcutoff !== undefined) {
    let hp = () =>
      createFilter(
        ac,
        'highpass',
        hcutoff,
        hresonance,
        hpattack,
        hpdecay,
        hpsustain,
        hprelease,
        hpenv,
        t,
        t + hapDuration,
        fanchor,
      );
    chain.push(hp());
    if (ftype === '24db') {
      chain.push(hp());
    }
  }

  if (bandf !== undefined) {
    let bp = () =>
      createFilter(
        ac,
        'bandpass',
        bandf,
        bandq,
        bpattack,
        bpdecay,
        bpsustain,
        bprelease,
        bpenv,
        t,
        t + hapDuration,
        fanchor,
      );
    chain.push(bp());
    if (ftype === '24db') {
      chain.push(bp());
    }
  }

  if (vowel !== undefined) {
    const vowelFilter = ac.createVowelFilter(vowel);
    chain.push(vowelFilter);
  }

  // effects
  coarse !== undefined && chain.push(getWorklet(ac, 'coarse-processor', { coarse }));
  crush !== undefined && chain.push(getWorklet(ac, 'crush-processor', { crush }));
  shape !== undefined && chain.push(getWorklet(ac, 'shape-processor', { shape }));

  compressorThreshold !== undefined &&
    chain.push(
      getCompressor(ac, compressorThreshold, compressorRatio, compressorKnee, compressorAttack, compressorRelease),
    );

  // panning
  if (pan !== undefined) {
    const panner = ac.createStereoPanner();
    panner.pan.value = 2 * pan - 1;
    chain.push(panner);
  }

  // last gain
  const post = gainNode(postgain);
  chain.push(post);
  post.connect(getDestination());

  // delay
  let delaySend;
  if (delay > 0 && delaytime > 0 && delayfeedback > 0) {
    const delyNode = getDelay(orbit, delaytime, delayfeedback, t);
    delaySend = effectSend(post, delyNode, delay);
  }
  // reverb
  let buffer;
  let url;
  if (ir !== undefined) {
    let sample = getSound(ir);
    if (Array.isArray(sample)) {
      url = sample.data.samples[i % sample.data.samples.length];
    } else if (typeof sample === 'object') {
      url = Object.values(sample.data.samples)[i & Object.values(sample.data.samples).length];
    }
    buffer = await loadBuffer(url, ac, ir, 0);
  }
  let reverbSend;
<<<<<<< HEAD
  if (room > 0 && roomsize > 0) {
    const reverbNode = getReverb(orbit, roomsize, roomfade, roomlp, roomdim, buffer);
=======
  if (room > 0) {
    const reverbNode = getReverb(orbit, roomsize, roomfade, roomlp, roomdim);
>>>>>>> d3b96dd0
    reverbSend = effectSend(post, reverbNode, room);
  }

  // analyser
  let analyserSend;
  if (analyze) {
    const analyserNode = getAnalyser(/* orbit,  */ 2 ** (fft + 5));
    analyserSend = effectSend(post, analyserNode, analyze);
  }

  // connect chain elements together
  chain.slice(1).reduce((last, current) => last.connect(current), chain[0]);

  // toDisconnect = all the node that should be disconnected in onended callback
  // this is crucial for performance
  toDisconnect = chain.concat([delaySend, reverbSend, analyserSend]);
};

export const superdoughTrigger = (t, hap, ct, cps) => superdough(hap, t - ct, hap.duration / cps, cps);<|MERGE_RESOLUTION|>--- conflicted
+++ resolved
@@ -124,26 +124,20 @@
     reverb.connect(getDestination());
     reverbs[orbit] = reverb;
   }
-
   if (
     hasChanged(duration, reverbs[orbit].duration) ||
     hasChanged(fade, reverbs[orbit].fade) ||
     hasChanged(lp, reverbs[orbit].lp) ||
-    hasChanged(dim, reverbs[orbit].dim)
+    hasChanged(dim, reverbs[orbit].dim) ||
+    reverbs[orbit].ir !== ir
   ) {
     // only regenerate when something has changed
     // avoids endless regeneration on things like
     // stack(s("a"), s("b").rsize(8)).room(.5)
     // this only works when args may stay undefined until here
     // setting default values breaks this
-    reverbs[orbit].generate(duration, fade, lp, dim);
-  }
-
-  if (reverbs[orbit].ir !== ir) {
-    reverbs[orbit] = reverbs[orbit].setIR(duration, fade, lp, dim, ir);
-    reverbs[orbit].ir = ir;
-  }
-
+    reverbs[orbit].generate(duration, fade, lp, dim, ir);
+  }
   return reverbs[orbit];
 }
 
@@ -396,25 +390,20 @@
     delaySend = effectSend(post, delyNode, delay);
   }
   // reverb
-  let buffer;
-  let url;
-  if (ir !== undefined) {
-    let sample = getSound(ir);
-    if (Array.isArray(sample)) {
-      url = sample.data.samples[i % sample.data.samples.length];
-    } else if (typeof sample === 'object') {
-      url = Object.values(sample.data.samples)[i & Object.values(sample.data.samples).length];
-    }
-    buffer = await loadBuffer(url, ac, ir, 0);
-  }
   let reverbSend;
-<<<<<<< HEAD
-  if (room > 0 && roomsize > 0) {
-    const reverbNode = getReverb(orbit, roomsize, roomfade, roomlp, roomdim, buffer);
-=======
   if (room > 0) {
-    const reverbNode = getReverb(orbit, roomsize, roomfade, roomlp, roomdim);
->>>>>>> d3b96dd0
+    let roomIR;
+    if (ir !== undefined) {
+      let url;
+      let sample = getSound(ir);
+      if (Array.isArray(sample)) {
+        url = sample.data.samples[i % sample.data.samples.length];
+      } else if (typeof sample === 'object') {
+        url = Object.values(sample.data.samples)[i & Object.values(sample.data.samples).length];
+      }
+      roomIR = await loadBuffer(url, ac, ir, 0);
+    }
+    const reverbNode = getReverb(orbit, roomsize, roomfade, roomlp, roomdim, roomIR);
     reverbSend = effectSend(post, reverbNode, room);
   }
 
